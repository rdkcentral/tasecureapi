/*
 * Copyright 2020-2023 Comcast Cable Communications Management, LLC
 *
 * Licensed under the Apache License, Version 2.0 (the "License");
 * you may not use this file except in compliance with the License.
 * You may obtain a copy of the License at
 *
 * http://www.apache.org/licenses/LICENSE-2.0
 *
 * Unless required by applicable law or agreed to in writing, software
 * distributed under the License is distributed on an "AS IS" BASIS,
 * WITHOUT WARRANTIES OR CONDITIONS OF ANY KIND, either express or implied.
 * See the License for the specific language governing permissions and
 * limitations under the License.
 *
 * SPDX-License-Identifier: Apache-2.0
 */

#include "client_test_helpers.h"
#include "sa.h"
#include "sa_crypto_cipher_common.h"
#include "gtest/gtest.h"
#include <openssl/evp.h>

using namespace client_test_helpers;

namespace {
    TEST_F(SaCryptoCipherWithoutSvpTest, processRsaPkcs1v15FailsInvalidInLength) {
        auto clear_key = sample_rsa_2048_pkcs8();

        auto rsa = rsa_import_pkcs8(clear_key);
        ASSERT_NE(rsa, nullptr);

        auto clear = random(65);
        auto in = std::vector<uint8_t>(EVP_PKEY_bits(rsa.get()) / 8);
        size_t const in_length = in.size();
        ASSERT_TRUE(encrypt_rsa_pkcs1v15_openssl(in, clear, rsa));
        in.resize(in_length - 1);

        sa_rights rights;
        sa_rights_set_allow_all(&rights);

        auto key = create_sa_key_rsa(&rights, clear_key);
        ASSERT_NE(key, nullptr);
        if (*key == UNSUPPORTED_KEY)
            GTEST_SKIP() << "key type, key size, or curve not supported";

        auto cipher = create_uninitialized_sa_crypto_cipher_context();
        ASSERT_NE(cipher, nullptr);

        sa_status status = sa_crypto_cipher_init(cipher.get(), SA_CIPHER_ALGORITHM_RSA_PKCS1V15, SA_CIPHER_MODE_DECRYPT,
                *key, nullptr);
        if (status == SA_STATUS_OPERATION_NOT_SUPPORTED)
            GTEST_SKIP() << "Cipher algorithm not supported";

        ASSERT_EQ(status, SA_STATUS_OK);
        ASSERT_NE(cipher, nullptr);

        auto in_buffer = buffer_alloc(SA_BUFFER_TYPE_CLEAR, in);
        ASSERT_NE(in_buffer, nullptr);
        size_t bytes_to_process = in.size();

        auto out_buffer = buffer_alloc(SA_BUFFER_TYPE_CLEAR, EVP_PKEY_bits(rsa.get()) / 8);
        ASSERT_NE(out_buffer, nullptr);
        status = sa_crypto_cipher_process(out_buffer.get(), *cipher, in_buffer.get(), &bytes_to_process);
        ASSERT_EQ(status, SA_STATUS_INVALID_PARAMETER);
    }

    TEST_F(SaCryptoCipherWithoutSvpTest, processRsaPkcs1v15InvalidOutLength) {
        auto clear_key = sample_rsa_2048_pkcs8();

        auto rsa = rsa_import_pkcs8(clear_key);
        ASSERT_NE(rsa, nullptr);

        auto clear = random(65);
        auto in = std::vector<uint8_t>(EVP_PKEY_bits(rsa.get()) / 8);
        size_t const in_length = in.size();
        ASSERT_TRUE(encrypt_rsa_pkcs1v15_openssl(in, clear, rsa));
        in.resize(in_length);

        sa_rights rights;
        sa_rights_set_allow_all(&rights);

        auto key = create_sa_key_rsa(&rights, clear_key);
        ASSERT_NE(key, nullptr);
        if (*key == UNSUPPORTED_KEY)
            GTEST_SKIP() << "key type, key size, or curve not supported";

        auto cipher = create_uninitialized_sa_crypto_cipher_context();
        ASSERT_NE(cipher, nullptr);

        sa_status status = sa_crypto_cipher_init(cipher.get(), SA_CIPHER_ALGORITHM_RSA_PKCS1V15, SA_CIPHER_MODE_DECRYPT,
                *key, nullptr);
        if (status == SA_STATUS_OPERATION_NOT_SUPPORTED)
            GTEST_SKIP() << "Cipher algorithm not supported";

        ASSERT_EQ(status, SA_STATUS_OK);
        ASSERT_NE(cipher, nullptr);

        auto in_buffer = buffer_alloc(SA_BUFFER_TYPE_CLEAR, in);
        ASSERT_NE(in_buffer, nullptr);
        size_t bytes_to_process = in.size();

        auto out_buffer = buffer_alloc(SA_BUFFER_TYPE_CLEAR, EVP_PKEY_bits(rsa.get()) / 8 - 12);
        ASSERT_NE(out_buffer, nullptr);
        status = sa_crypto_cipher_process(out_buffer.get(), *cipher, in_buffer.get(), &bytes_to_process);
        ASSERT_EQ(status, SA_STATUS_INVALID_PARAMETER);
    }

    TEST_F(SaCryptoCipherWithoutSvpTest, processRsaPkcs1v15InvalidInPadding) {
        auto clear_key = sample_rsa_2048_pkcs8();

        auto rsa = rsa_import_pkcs8(clear_key);
        ASSERT_NE(rsa, nullptr);

        auto in = std::vector<uint8_t>(EVP_PKEY_bits(rsa.get()) / 8);

        sa_rights rights;
        sa_rights_set_allow_all(&rights);

        auto key = create_sa_key_rsa(&rights, clear_key);
        ASSERT_NE(key, nullptr);
        if (*key == UNSUPPORTED_KEY)
            GTEST_SKIP() << "key type, key size, or curve not supported";

        auto cipher = create_uninitialized_sa_crypto_cipher_context();
        ASSERT_NE(cipher, nullptr);

        sa_status status = sa_crypto_cipher_init(cipher.get(), SA_CIPHER_ALGORITHM_RSA_PKCS1V15, SA_CIPHER_MODE_DECRYPT,
                *key, nullptr);
        if (status == SA_STATUS_OPERATION_NOT_SUPPORTED)
            GTEST_SKIP() << "Cipher algorithm not supported";

        ASSERT_EQ(status, SA_STATUS_OK);
        ASSERT_NE(cipher, nullptr);
<<<<<<< HEAD
        
=======

        // Initializing PKCS#1 v1.5 input buffer with garbage padding.
        std::fill(in.begin(), in.begin() + 4, 0xff);

>>>>>>> 287f5323
        auto in_buffer = buffer_alloc(SA_BUFFER_TYPE_CLEAR, in);
        ASSERT_NE(in_buffer, nullptr);
        size_t bytes_to_process = in.size();

        auto out_buffer = buffer_alloc(SA_BUFFER_TYPE_CLEAR, EVP_PKEY_bits(rsa.get()) / 8);
        ASSERT_NE(out_buffer, nullptr);
        status = sa_crypto_cipher_process(out_buffer.get(), *cipher, in_buffer.get(), &bytes_to_process);
        ASSERT_EQ(status, SA_STATUS_VERIFICATION_FAILED);
    }

    TEST_F(SaCryptoCipherSvpOnlyTest, processRsaPkcs1v15FailsInvalidBufferType) {
        auto clear_key = sample_rsa_2048_pkcs8();

        auto rsa = rsa_import_pkcs8(clear_key);
        ASSERT_NE(rsa, nullptr);

        auto clear = random(65);
        auto in = std::vector<uint8_t>(EVP_PKEY_bits(rsa.get()) / 8);
        size_t const in_length = in.size();
        ASSERT_TRUE(encrypt_rsa_oaep_openssl(in, clear, rsa, SA_DIGEST_ALGORITHM_SHA1, SA_DIGEST_ALGORITHM_SHA1, {}));
        in.resize(in_length);

        sa_rights rights;
        sa_rights_set_allow_all(&rights);

        auto key = create_sa_key_rsa(&rights, clear_key);
        ASSERT_NE(key, nullptr);
        if (*key == UNSUPPORTED_KEY)
            GTEST_SKIP() << "key type, key size, or curve not supported";

        auto cipher = create_uninitialized_sa_crypto_cipher_context();
        ASSERT_NE(cipher, nullptr);

        sa_cipher_parameters_rsa_oaep parameters = {SA_DIGEST_ALGORITHM_SHA256, SA_DIGEST_ALGORITHM_SHA256, nullptr, 0};
        sa_status status = sa_crypto_cipher_init(cipher.get(), SA_CIPHER_ALGORITHM_RSA_OAEP, SA_CIPHER_MODE_DECRYPT,
                *key, &parameters);
        if (status == SA_STATUS_OPERATION_NOT_SUPPORTED)
            GTEST_SKIP() << "Cipher algorithm not supported";

        ASSERT_EQ(status, SA_STATUS_OK);
        ASSERT_NE(cipher, nullptr);

        auto in_buffer = buffer_alloc(SA_BUFFER_TYPE_CLEAR, in);
        ASSERT_NE(in_buffer, nullptr);
        size_t bytes_to_process = in.size();

        auto out_buffer = buffer_alloc(SA_BUFFER_TYPE_SVP, EVP_PKEY_bits(rsa.get()) / 8);
        ASSERT_NE(out_buffer, nullptr);
        status = sa_crypto_cipher_process(out_buffer.get(), *cipher, in_buffer.get(), &bytes_to_process);
        ASSERT_EQ(status, SA_STATUS_OPERATION_NOT_ALLOWED);
    }
} // namespace<|MERGE_RESOLUTION|>--- conflicted
+++ resolved
@@ -133,14 +133,10 @@
 
         ASSERT_EQ(status, SA_STATUS_OK);
         ASSERT_NE(cipher, nullptr);
-<<<<<<< HEAD
-        
-=======
 
         // Initializing PKCS#1 v1.5 input buffer with garbage padding.
         std::fill(in.begin(), in.begin() + 4, 0xff);
 
->>>>>>> 287f5323
         auto in_buffer = buffer_alloc(SA_BUFFER_TYPE_CLEAR, in);
         ASSERT_NE(in_buffer, nullptr);
         size_t bytes_to_process = in.size();
