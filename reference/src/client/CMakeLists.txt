#
# Copyright 2020-2023 Comcast Cable Communications Management, LLC
#
# Licensed under the Apache License, Version 2.0 (the "License");
# you may not use this file except in compliance with the License.
# You may obtain a copy of the License at
#
# http://www.apache.org/licenses/LICENSE-2.0
#
# Unless required by applicable law or agreed to in writing, software
# distributed under the License is distributed on an "AS IS" BASIS,
# WITHOUT WARRANTIES OR CONDITIONS OF ANY KIND, either express or implied.
# See the License for the specific language governing permissions and
# limitations under the License.
#
# SPDX-License-Identifier: Apache-2.0

cmake_minimum_required(VERSION 3.16)

project(saclient)

find_program(CLANG_TIDY_COMMAND NAMES clang-tidy)

if (DEFINED ENABLE_CLANG_TIDY)
    if (CLANG_TIDY_COMMAND)
        set(CMAKE_C_CLANG_TIDY ${CLANG_TIDY_COMMAND}; )
        message("clang-tidy found--enabling")
    else ()
        message("clang-tidy not found")
    endif ()
else ()
    message("clang-tidy disabled")
endif ()

if (DEFINED ENABLE_CLANG_TIDY_TESTS)
    if (CLANG_TIDY_COMMAND)
        set(CMAKE_CXX_CLANG_TIDY ${CLANG_TIDY_COMMAND}; )
        message("clang-tidy found--enabling for tests")
    endif ()
else ()
    message("clang-tidy disabled for tests")
endif ()

if (DEFINED DISABLE_CENC_1000000_TESTS)
    set(CMAKE_CXX_FLAGS "-DDISABLE_CENC_1000000_TESTS ${CMAKE_CXX_FLAGS}")
    set(CMAKE_C_FLAGS "-DDISABLE_CENC_1000000_TESTS ${CMAKE_C_FLAGS}")
endif ()

find_package(OpenSSL REQUIRED)

add_library(saclient SHARED
        include/sa.h
        include/sa_cenc.h
        include/sa_crypto.h
        include/sa_engine.h
        include/sa_key.h
        include/sa_provider.h
        include/sa_svp.h
        include/sa_ta_types.h
        include/sa_types.h

        src/sa_engine.c
        src/sa_engine_cipher.c
        src/sa_engine_digest.c
        src/sa_engine_internal.h
        src/sa_engine_pkey.c
        src/sa_engine_pkey_asn1_method.c
        src/sa_engine_pkey_data.c
        src/sa_provider.c
        src/sa_provider_asym_cipher.c
        src/sa_provider_cipher.c
        src/sa_provider_digest.c
        src/sa_provider_internal.h
        src/sa_provider_kdf.c
        src/sa_provider_keyexch.c
        src/sa_provider_keymgt.c
        src/sa_provider_mac.c
        src/sa_provider_signature.c
        src/sa_public_key.h
        src/sa_public_key.c
        )

target_compile_options(saclient PRIVATE -Werror -Wall -Wextra -Wno-type-limits -Wno-unused-parameter
        -Wno-deprecated-declarations)

set_target_properties(saclient PROPERTIES
        LINKER_LANGUAGE C
        SO_VERSION 3.3
        VERSION 3.3.0
        )

target_include_directories(saclient
        PUBLIC
        $<BUILD_INTERFACE:${CMAKE_CURRENT_SOURCE_DIR}/include>
        PRIVATE
        $<BUILD_INTERFACE:${CMAKE_CURRENT_SOURCE_DIR}/../util/include>
        $<BUILD_INTERFACE:${CMAKE_CURRENT_SOURCE_DIR}/src>
        ${OPENSSL_INCLUDE_DIR}
        )

if (CMAKE_CXX_COMPILER_ID MATCHES ".*Clang")
    # using Clang
    target_include_directories(saclient
            PRIVATE
            $<BUILD_INTERFACE:${CMAKE_CURRENT_SOURCE_DIR}/../../include>
            )

    target_link_libraries(saclient
            PRIVATE
            -Wl,-all_load
            saclientimpl
            util
            ${OPENSSL_CRYPTO_LIBRARY}
            )
elseif (CMAKE_CXX_COMPILER_ID STREQUAL "GNU")
    # using GCC
    target_link_libraries(saclient
            PRIVATE
            -Wl,--whole-archive
            saclientimpl
            -Wl,--no-whole-archive
            util
            ${OPENSSL_CRYPTO_LIBRARY}
            )
endif ()

target_clangformat_setup(saclient)

<<<<<<< HEAD
# Google test
add_executable(saclienttest
        test/client_test_helpers.cpp
        test/client_test_helpers.h
        test/environment.cpp
        test/sa_client_thread_test.cpp
        test/sa_crypto_cipher_common.h
        test/sa_crypto_cipher_common.cpp
        test/sa_crypto_cipher_init.cpp
        test/sa_crypto_cipher_init_aes_cbc.cpp
        test/sa_crypto_cipher_init_aes_cbc_pkcs7.cpp
        test/sa_crypto_cipher_init_aes_ctr.cpp
        test/sa_crypto_cipher_init_aes_ecb.cpp
        test/sa_crypto_cipher_init_aes_ecb_pkcs7.cpp
        test/sa_crypto_cipher_init_aes_gcm.cpp
        test/sa_crypto_cipher_init_ec_elgamal.cpp
        test/sa_crypto_cipher_init_chacha20.cpp
        test/sa_crypto_cipher_init_chacha20_poly1305.cpp
        test/sa_crypto_cipher_init_rsa_oaep.cpp
        test/sa_crypto_cipher_init_rsa_pkcs1v15.cpp
        test/sa_crypto_cipher_process.cpp
        test/sa_crypto_cipher_process_aes_cbc.cpp
        test/sa_crypto_cipher_process_aes_cbc_pkcs7.cpp
        test/sa_crypto_cipher_process_aes_ctr.cpp
        test/sa_crypto_cipher_process_aes_ecb.cpp
        test/sa_crypto_cipher_process_aes_ecb_pkcs7.cpp
        test/sa_crypto_cipher_process_aes_gcm.cpp
        test/sa_crypto_cipher_process_chacha20.cpp
        test/sa_crypto_cipher_process_chacha20_poly1305.cpp
        test/sa_crypto_cipher_process_ec_elgamal.cpp
        test/sa_crypto_cipher_process_last.cpp
        test/sa_crypto_cipher_process_last_aes_cbc.cpp
        test/sa_crypto_cipher_process_last_aes_cbc_pkcs7.cpp
        test/sa_crypto_cipher_process_last_aes_ctr.cpp
        test/sa_crypto_cipher_process_last_aes_ecb.cpp
        test/sa_crypto_cipher_process_last_aes_ecb_pkcs7.cpp
        test/sa_crypto_cipher_process_last_aes_gcm.cpp
        test/sa_crypto_cipher_process_last_chacha20_poly1305.cpp
        test/sa_crypto_cipher_process_last_ec_elgamal.cpp
        test/sa_crypto_cipher_process_last_rsa_oaep.cpp
        test/sa_crypto_cipher_process_last_rsa_pkcs1v15.cpp
        test/sa_crypto_cipher_process_rsa_oaep.cpp
        test/sa_crypto_cipher_process_rsa_pkcs1v15.cpp
        test/sa_crypto_cipher_release.cpp
        test/sa_crypto_cipher_update_iv.cpp
        test/sa_crypto_cipher_update_iv_aes_cbc.cpp
        test/sa_crypto_cipher_update_iv_aes_cbc_pkcs7.cpp
        test/sa_crypto_cipher_update_iv_aes_ctr.cpp
        test/sa_crypto_cipher_update_iv_aes_ecb.cpp
        test/sa_crypto_cipher_update_iv_aes_ecb_pkcs7.cpp
        test/sa_crypto_cipher_update_iv_aes_gcm.cpp
        test/sa_crypto_cipher_update_iv_chacha20.cpp
        test/sa_crypto_cipher_update_iv_chacha20_poly1305.cpp
        test/sa_crypto_cipher_update_iv_ec_elgamal.cpp
        test/sa_crypto_cipher_update_iv_rsa_oaep.cpp
        test/sa_crypto_cipher_update_iv_rsa_pkcs1v15.cpp
        test/sa_crypto_mac_common.cpp
        test/sa_crypto_mac_common.h
        test/sa_crypto_mac_compute.cpp
        test/sa_crypto_mac_init.cpp
        test/sa_crypto_mac_process.cpp
        test/sa_crypto_mac_process_key.cpp
        test/sa_crypto_mac_release.cpp
        test/sa_crypto_random.cpp
        test/sa_crypto_sign.cpp
        test/sa_crypto_sign_common.cpp
        test/sa_crypto_sign_common.h
        test/sa_crypto_sign_ec_ecdsa.cpp
        test/sa_crypto_sign_ec_eddsa.cpp
        test/sa_crypto_sign_rsa_pkcs1v15.cpp
        test/sa_crypto_sign_rsa_pss.cpp
        test/sa_engine_cipher.cpp
        test/sa_engine_common.cpp
        test/sa_engine_common.h
        test/sa_engine_pkcs7.cpp
        test/sa_engine_pkey_decrypt.cpp
        test/sa_engine_pkey_derive.cpp
        test/sa_engine_pkey_mac.cpp
        test/sa_engine_pkey_sign.cpp
        test/sa_get_device_id.cpp
        test/sa_get_name.cpp
        test/sa_get_ta_uuid.cpp
        test/sa_get_version.cpp
        test/sa_key_common.cpp
        test/sa_key_common.h
        test/sa_key_derive.cpp
        test/sa_key_derive_ansi_x963.cpp
        test/sa_key_derive_cmac.cpp
        test/sa_key_derive_common.cpp
        test/sa_key_derive_common.h
        test/sa_key_derive_concat.cpp
        test/sa_key_derive_hkdf.cpp
        test/sa_key_derive_netflix.cpp
        test/sa_key_derive_common_root_key_ladder.cpp
        test/sa_key_derive_root_key_ladder.cpp
        test/sa_key_digest.cpp
        test/sa_key_exchange.cpp
        test/sa_key_exchange_common.cpp
        test/sa_key_exchange_common.h
        test/sa_key_exchange_dh.cpp
        test/sa_key_exchange_ecdh.cpp
        test/sa_key_exchange_netflix.cpp
        test/sa_key_export.cpp
        test/sa_key_generate.cpp
        test/sa_key_generate_dh.cpp
        test/sa_key_generate_ec.cpp
        test/sa_key_generate_rsa.cpp
        test/sa_key_generate_symmetric.cpp
        test/sa_key_get_public.cpp
        test/sa_key_get_public_dh.cpp
        test/sa_key_get_public_ec.cpp
        test/sa_key_get_public_rsa.cpp
        test/sa_key_get_public_symmetric.cpp
        test/sa_key_header.cpp
        test/sa_key_import.cpp
        test/sa_key_import_common.cpp
        test/sa_key_import_common.h
        test/sa_key_import_ec_private_bytes.cpp
        test/sa_key_import_exported.cpp
        test/sa_key_import_rsa_private_key_info.cpp
        test/sa_key_import_soc.cpp
        test/sa_key_import_symmetric_bytes.cpp
        test/sa_key_import_typej.cpp
        test/sa_key_release.cpp
        test/sa_key_unwrap.cpp
        test/sa_key_unwrap_common.cpp
        test/sa_key_unwrap_common.h
        test/sa_key_unwrap_aes_cbc.cpp
        test/sa_key_unwrap_aes_ctr.cpp
        test/sa_key_unwrap_aes_ecb.cpp
        test/sa_key_unwrap_aes_gcm.cpp
        test/sa_key_unwrap_chacha20.cpp
        test/sa_key_unwrap_chacha20_poly1305.cpp
        test/sa_key_unwrap_ec.cpp
        test/sa_key_unwrap_rsa.cpp
        test/sa_crypto_cipher_multiple_thread.cpp
        test/sa_provider_asym_cipher.cpp
        test/sa_process_common_encryption.cpp
        test/sa_process_common_encryption.h
        test/sa_provider_cipher.cpp
        test/sa_provider_common.cpp
        test/sa_provider_common.h
        test/sa_provider_kdf.cpp
        test/sa_provider_keyexch.cpp
        test/sa_provider_mac.cpp
        test/sa_provider_pkcs7.cpp
        test/sa_provider_signature.cpp
        test/sa_svp_check.cpp
        test/sa_svp_copy.cpp
        test/sa_svp_write.cpp
        test/sa_svp_key_check.cpp
        test/sa_svp_common.cpp
        test/sa_svp_common.h)
=======
if (BUILD_TESTS)
    # Google test
    add_executable(saclienttest
            test/client_test_helpers.cpp
            test/client_test_helpers.h
            test/environment.cpp
            test/sa_client_thread_test.cpp
            test/sa_crypto_cipher_common.h
            test/sa_crypto_cipher_common.cpp
            test/sa_crypto_cipher_init.cpp
            test/sa_crypto_cipher_init_aes_cbc.cpp
            test/sa_crypto_cipher_init_aes_cbc_pkcs7.cpp
            test/sa_crypto_cipher_init_aes_ctr.cpp
            test/sa_crypto_cipher_init_aes_ecb.cpp
            test/sa_crypto_cipher_init_aes_ecb_pkcs7.cpp
            test/sa_crypto_cipher_init_aes_gcm.cpp
            test/sa_crypto_cipher_init_ec_elgamal.cpp
            test/sa_crypto_cipher_init_chacha20.cpp
            test/sa_crypto_cipher_init_chacha20_poly1305.cpp
            test/sa_crypto_cipher_init_rsa_oaep.cpp
            test/sa_crypto_cipher_init_rsa_pkcs1v15.cpp
            test/sa_crypto_cipher_process.cpp
            test/sa_crypto_cipher_process_aes_cbc.cpp
            test/sa_crypto_cipher_process_aes_cbc_pkcs7.cpp
            test/sa_crypto_cipher_process_aes_ctr.cpp
            test/sa_crypto_cipher_process_aes_ecb.cpp
            test/sa_crypto_cipher_process_aes_ecb_pkcs7.cpp
            test/sa_crypto_cipher_process_aes_gcm.cpp
            test/sa_crypto_cipher_process_chacha20.cpp
            test/sa_crypto_cipher_process_chacha20_poly1305.cpp
            test/sa_crypto_cipher_process_ec_elgamal.cpp
            test/sa_crypto_cipher_process_last.cpp
            test/sa_crypto_cipher_process_last_aes_cbc.cpp
            test/sa_crypto_cipher_process_last_aes_cbc_pkcs7.cpp
            test/sa_crypto_cipher_process_last_aes_ctr.cpp
            test/sa_crypto_cipher_process_last_aes_ecb.cpp
            test/sa_crypto_cipher_process_last_aes_ecb_pkcs7.cpp
            test/sa_crypto_cipher_process_last_aes_gcm.cpp
            test/sa_crypto_cipher_process_last_chacha20_poly1305.cpp
            test/sa_crypto_cipher_process_last_ec_elgamal.cpp
            test/sa_crypto_cipher_process_last_rsa_oaep.cpp
            test/sa_crypto_cipher_process_last_rsa_pkcs1v15.cpp
            test/sa_crypto_cipher_process_rsa_oaep.cpp
            test/sa_crypto_cipher_process_rsa_pkcs1v15.cpp
            test/sa_crypto_cipher_release.cpp
            test/sa_crypto_cipher_update_iv.cpp
            test/sa_crypto_cipher_update_iv_aes_cbc.cpp
            test/sa_crypto_cipher_update_iv_aes_cbc_pkcs7.cpp
            test/sa_crypto_cipher_update_iv_aes_ctr.cpp
            test/sa_crypto_cipher_update_iv_aes_ecb.cpp
            test/sa_crypto_cipher_update_iv_aes_ecb_pkcs7.cpp
            test/sa_crypto_cipher_update_iv_aes_gcm.cpp
            test/sa_crypto_cipher_update_iv_chacha20.cpp
            test/sa_crypto_cipher_update_iv_chacha20_poly1305.cpp
            test/sa_crypto_cipher_update_iv_ec_elgamal.cpp
            test/sa_crypto_cipher_update_iv_rsa_oaep.cpp
            test/sa_crypto_cipher_update_iv_rsa_pkcs1v15.cpp
            test/sa_crypto_mac_common.cpp
            test/sa_crypto_mac_common.h
            test/sa_crypto_mac_compute.cpp
            test/sa_crypto_mac_init.cpp
            test/sa_crypto_mac_process.cpp
            test/sa_crypto_mac_process_key.cpp
            test/sa_crypto_mac_release.cpp
            test/sa_crypto_random.cpp
            test/sa_crypto_sign.cpp
            test/sa_crypto_sign_common.cpp
            test/sa_crypto_sign_common.h
            test/sa_crypto_sign_ec_ecdsa.cpp
            test/sa_crypto_sign_ec_eddsa.cpp
            test/sa_crypto_sign_rsa_pkcs1v15.cpp
            test/sa_crypto_sign_rsa_pss.cpp
            test/sa_engine_cipher.cpp
            test/sa_engine_common.cpp
            test/sa_engine_common.h
            test/sa_engine_pkcs7.cpp
            test/sa_engine_pkey_decrypt.cpp
            test/sa_engine_pkey_derive.cpp
            test/sa_engine_pkey_mac.cpp
            test/sa_engine_pkey_sign.cpp
            test/sa_get_device_id.cpp
            test/sa_get_name.cpp
            test/sa_get_ta_uuid.cpp
            test/sa_get_version.cpp
            test/sa_key_common.cpp
            test/sa_key_common.h
            test/sa_key_derive.cpp
            test/sa_key_derive_ansi_x963.cpp
            test/sa_key_derive_cmac.cpp
            test/sa_key_derive_common.cpp
            test/sa_key_derive_common.h
            test/sa_key_derive_concat.cpp
            test/sa_key_derive_hkdf.cpp
            test/sa_key_derive_netflix.cpp
            test/sa_key_derive_common_root_key_ladder.cpp
            test/sa_key_derive_root_key_ladder.cpp
            test/sa_key_digest.cpp
            test/sa_key_exchange.cpp
            test/sa_key_exchange_common.cpp
            test/sa_key_exchange_common.h
            test/sa_key_exchange_dh.cpp
            test/sa_key_exchange_ecdh.cpp
            test/sa_key_exchange_netflix.cpp
            test/sa_key_export.cpp
            test/sa_key_generate.cpp
            test/sa_key_generate_dh.cpp
            test/sa_key_generate_ec.cpp
            test/sa_key_generate_rsa.cpp
            test/sa_key_generate_symmetric.cpp
            test/sa_key_get_public.cpp
            test/sa_key_get_public_dh.cpp
            test/sa_key_get_public_ec.cpp
            test/sa_key_get_public_rsa.cpp
            test/sa_key_get_public_symmetric.cpp
            test/sa_key_header.cpp
            test/sa_key_import.cpp
            test/sa_key_import_common.cpp
            test/sa_key_import_common.h
            test/sa_key_import_ec_private_bytes.cpp
            test/sa_key_import_exported.cpp
            test/sa_key_import_rsa_private_key_info.cpp
            test/sa_key_import_soc.cpp
            test/sa_key_import_symmetric_bytes.cpp
            test/sa_key_import_typej.cpp
            test/sa_key_release.cpp
            test/sa_key_unwrap.cpp
            test/sa_key_unwrap_common.cpp
            test/sa_key_unwrap_common.h
            test/sa_key_unwrap_aes_cbc.cpp
            test/sa_key_unwrap_aes_ctr.cpp
            test/sa_key_unwrap_aes_ecb.cpp
            test/sa_key_unwrap_aes_gcm.cpp
            test/sa_key_unwrap_chacha20.cpp
            test/sa_key_unwrap_chacha20_poly1305.cpp
            test/sa_key_unwrap_ec.cpp
            test/sa_key_unwrap_rsa.cpp
            test/sa_crypto_cipher_multiple_thread.cpp
            test/sa_provider_asym_cipher.cpp
            test/sa_process_common_encryption.cpp
            test/sa_process_common_encryption.h
            test/sa_provider_cipher.cpp
            test/sa_provider_common.cpp
            test/sa_provider_common.h
            test/sa_provider_kdf.cpp
            test/sa_provider_keyexch.cpp
            test/sa_provider_mac.cpp
            test/sa_provider_pkcs7.cpp
            test/sa_provider_signature.cpp
            test/sa_svp_buffer_alloc.cpp
            test/sa_svp_buffer_check.cpp
            test/sa_svp_buffer_copy.cpp
            test/sa_svp_buffer_create.cpp
            test/sa_svp_buffer_release.cpp
            test/sa_svp_buffer_write.cpp
            test/sa_svp_key_check.cpp
            test/sa_svp_common.cpp
            test/sa_svp_common.h)
>>>>>>> d049be2c

    target_compile_options(saclienttest PRIVATE -Werror -Wall -Wextra -Wno-type-limits -Wno-unused-parameter
            -Wno-deprecated-declarations)

    target_include_directories(saclienttest
            PRIVATE
            $<BUILD_INTERFACE:${CMAKE_CURRENT_SOURCE_DIR}/include>
            $<BUILD_INTERFACE:${CMAKE_CURRENT_SOURCE_DIR}/../util/include>
            $<BUILD_INTERFACE:${CMAKE_CURRENT_SOURCE_DIR}/src>
            ${OPENSSL_INCLUDE_DIR}
            )

    if (CMAKE_CXX_COMPILER_ID MATCHES ".*Clang")
        # using Clang
        target_include_directories(saclienttest
                PRIVATE
                $<BUILD_INTERFACE:${CMAKE_CURRENT_SOURCE_DIR}/../../include>
                )
    endif ()

    target_link_libraries(saclienttest
            PRIVATE
            gtest_main
            gmock_main
            saclient
            util
            ${OPENSSL_CRYPTO_LIBRARY}
            )

    if (COVERAGE AND CMAKE_CXX_COMPILER_ID STREQUAL "GNU")
        target_link_libraries(saclienttest
                PRIVATE
                gcov
                )
    endif ()

    target_clangformat_setup(saclienttest)

    add_custom_command(
            TARGET saclienttest POST_BUILD
            COMMAND ${CMAKE_COMMAND} -E copy
            ${CMAKE_SOURCE_DIR}/test/root_keystore.p12
            ${CMAKE_CURRENT_BINARY_DIR}/root_keystore.p12)

    gtest_discover_tests(saclienttest)
endif ()

# Doxygen
if (BUILD_DOC)
    find_package(Doxygen)
    if (DOXYGEN_FOUND)
        add_custom_target(saclientdocs ALL
                COMMAND "${CMAKE_SOURCE_DIR}/../docs/generate_docs.sh"
                WORKING_DIRECTORY ${CMAKE_SOURCE_DIR}/../docs/
                COMMENT "Generating API documentation with Doxygen"
                VERBATIM
                )
    else (DOXYGEN_FOUND)
        message("Doxygen need to be installed to generate the doxygen documentation")
    endif (DOXYGEN_FOUND)
endif (BUILD_DOC)<|MERGE_RESOLUTION|>--- conflicted
+++ resolved
@@ -126,161 +126,6 @@
 
 target_clangformat_setup(saclient)
 
-<<<<<<< HEAD
-# Google test
-add_executable(saclienttest
-        test/client_test_helpers.cpp
-        test/client_test_helpers.h
-        test/environment.cpp
-        test/sa_client_thread_test.cpp
-        test/sa_crypto_cipher_common.h
-        test/sa_crypto_cipher_common.cpp
-        test/sa_crypto_cipher_init.cpp
-        test/sa_crypto_cipher_init_aes_cbc.cpp
-        test/sa_crypto_cipher_init_aes_cbc_pkcs7.cpp
-        test/sa_crypto_cipher_init_aes_ctr.cpp
-        test/sa_crypto_cipher_init_aes_ecb.cpp
-        test/sa_crypto_cipher_init_aes_ecb_pkcs7.cpp
-        test/sa_crypto_cipher_init_aes_gcm.cpp
-        test/sa_crypto_cipher_init_ec_elgamal.cpp
-        test/sa_crypto_cipher_init_chacha20.cpp
-        test/sa_crypto_cipher_init_chacha20_poly1305.cpp
-        test/sa_crypto_cipher_init_rsa_oaep.cpp
-        test/sa_crypto_cipher_init_rsa_pkcs1v15.cpp
-        test/sa_crypto_cipher_process.cpp
-        test/sa_crypto_cipher_process_aes_cbc.cpp
-        test/sa_crypto_cipher_process_aes_cbc_pkcs7.cpp
-        test/sa_crypto_cipher_process_aes_ctr.cpp
-        test/sa_crypto_cipher_process_aes_ecb.cpp
-        test/sa_crypto_cipher_process_aes_ecb_pkcs7.cpp
-        test/sa_crypto_cipher_process_aes_gcm.cpp
-        test/sa_crypto_cipher_process_chacha20.cpp
-        test/sa_crypto_cipher_process_chacha20_poly1305.cpp
-        test/sa_crypto_cipher_process_ec_elgamal.cpp
-        test/sa_crypto_cipher_process_last.cpp
-        test/sa_crypto_cipher_process_last_aes_cbc.cpp
-        test/sa_crypto_cipher_process_last_aes_cbc_pkcs7.cpp
-        test/sa_crypto_cipher_process_last_aes_ctr.cpp
-        test/sa_crypto_cipher_process_last_aes_ecb.cpp
-        test/sa_crypto_cipher_process_last_aes_ecb_pkcs7.cpp
-        test/sa_crypto_cipher_process_last_aes_gcm.cpp
-        test/sa_crypto_cipher_process_last_chacha20_poly1305.cpp
-        test/sa_crypto_cipher_process_last_ec_elgamal.cpp
-        test/sa_crypto_cipher_process_last_rsa_oaep.cpp
-        test/sa_crypto_cipher_process_last_rsa_pkcs1v15.cpp
-        test/sa_crypto_cipher_process_rsa_oaep.cpp
-        test/sa_crypto_cipher_process_rsa_pkcs1v15.cpp
-        test/sa_crypto_cipher_release.cpp
-        test/sa_crypto_cipher_update_iv.cpp
-        test/sa_crypto_cipher_update_iv_aes_cbc.cpp
-        test/sa_crypto_cipher_update_iv_aes_cbc_pkcs7.cpp
-        test/sa_crypto_cipher_update_iv_aes_ctr.cpp
-        test/sa_crypto_cipher_update_iv_aes_ecb.cpp
-        test/sa_crypto_cipher_update_iv_aes_ecb_pkcs7.cpp
-        test/sa_crypto_cipher_update_iv_aes_gcm.cpp
-        test/sa_crypto_cipher_update_iv_chacha20.cpp
-        test/sa_crypto_cipher_update_iv_chacha20_poly1305.cpp
-        test/sa_crypto_cipher_update_iv_ec_elgamal.cpp
-        test/sa_crypto_cipher_update_iv_rsa_oaep.cpp
-        test/sa_crypto_cipher_update_iv_rsa_pkcs1v15.cpp
-        test/sa_crypto_mac_common.cpp
-        test/sa_crypto_mac_common.h
-        test/sa_crypto_mac_compute.cpp
-        test/sa_crypto_mac_init.cpp
-        test/sa_crypto_mac_process.cpp
-        test/sa_crypto_mac_process_key.cpp
-        test/sa_crypto_mac_release.cpp
-        test/sa_crypto_random.cpp
-        test/sa_crypto_sign.cpp
-        test/sa_crypto_sign_common.cpp
-        test/sa_crypto_sign_common.h
-        test/sa_crypto_sign_ec_ecdsa.cpp
-        test/sa_crypto_sign_ec_eddsa.cpp
-        test/sa_crypto_sign_rsa_pkcs1v15.cpp
-        test/sa_crypto_sign_rsa_pss.cpp
-        test/sa_engine_cipher.cpp
-        test/sa_engine_common.cpp
-        test/sa_engine_common.h
-        test/sa_engine_pkcs7.cpp
-        test/sa_engine_pkey_decrypt.cpp
-        test/sa_engine_pkey_derive.cpp
-        test/sa_engine_pkey_mac.cpp
-        test/sa_engine_pkey_sign.cpp
-        test/sa_get_device_id.cpp
-        test/sa_get_name.cpp
-        test/sa_get_ta_uuid.cpp
-        test/sa_get_version.cpp
-        test/sa_key_common.cpp
-        test/sa_key_common.h
-        test/sa_key_derive.cpp
-        test/sa_key_derive_ansi_x963.cpp
-        test/sa_key_derive_cmac.cpp
-        test/sa_key_derive_common.cpp
-        test/sa_key_derive_common.h
-        test/sa_key_derive_concat.cpp
-        test/sa_key_derive_hkdf.cpp
-        test/sa_key_derive_netflix.cpp
-        test/sa_key_derive_common_root_key_ladder.cpp
-        test/sa_key_derive_root_key_ladder.cpp
-        test/sa_key_digest.cpp
-        test/sa_key_exchange.cpp
-        test/sa_key_exchange_common.cpp
-        test/sa_key_exchange_common.h
-        test/sa_key_exchange_dh.cpp
-        test/sa_key_exchange_ecdh.cpp
-        test/sa_key_exchange_netflix.cpp
-        test/sa_key_export.cpp
-        test/sa_key_generate.cpp
-        test/sa_key_generate_dh.cpp
-        test/sa_key_generate_ec.cpp
-        test/sa_key_generate_rsa.cpp
-        test/sa_key_generate_symmetric.cpp
-        test/sa_key_get_public.cpp
-        test/sa_key_get_public_dh.cpp
-        test/sa_key_get_public_ec.cpp
-        test/sa_key_get_public_rsa.cpp
-        test/sa_key_get_public_symmetric.cpp
-        test/sa_key_header.cpp
-        test/sa_key_import.cpp
-        test/sa_key_import_common.cpp
-        test/sa_key_import_common.h
-        test/sa_key_import_ec_private_bytes.cpp
-        test/sa_key_import_exported.cpp
-        test/sa_key_import_rsa_private_key_info.cpp
-        test/sa_key_import_soc.cpp
-        test/sa_key_import_symmetric_bytes.cpp
-        test/sa_key_import_typej.cpp
-        test/sa_key_release.cpp
-        test/sa_key_unwrap.cpp
-        test/sa_key_unwrap_common.cpp
-        test/sa_key_unwrap_common.h
-        test/sa_key_unwrap_aes_cbc.cpp
-        test/sa_key_unwrap_aes_ctr.cpp
-        test/sa_key_unwrap_aes_ecb.cpp
-        test/sa_key_unwrap_aes_gcm.cpp
-        test/sa_key_unwrap_chacha20.cpp
-        test/sa_key_unwrap_chacha20_poly1305.cpp
-        test/sa_key_unwrap_ec.cpp
-        test/sa_key_unwrap_rsa.cpp
-        test/sa_crypto_cipher_multiple_thread.cpp
-        test/sa_provider_asym_cipher.cpp
-        test/sa_process_common_encryption.cpp
-        test/sa_process_common_encryption.h
-        test/sa_provider_cipher.cpp
-        test/sa_provider_common.cpp
-        test/sa_provider_common.h
-        test/sa_provider_kdf.cpp
-        test/sa_provider_keyexch.cpp
-        test/sa_provider_mac.cpp
-        test/sa_provider_pkcs7.cpp
-        test/sa_provider_signature.cpp
-        test/sa_svp_check.cpp
-        test/sa_svp_copy.cpp
-        test/sa_svp_write.cpp
-        test/sa_svp_key_check.cpp
-        test/sa_svp_common.cpp
-        test/sa_svp_common.h)
-=======
 if (BUILD_TESTS)
     # Google test
     add_executable(saclienttest
@@ -429,16 +274,12 @@
             test/sa_provider_mac.cpp
             test/sa_provider_pkcs7.cpp
             test/sa_provider_signature.cpp
-            test/sa_svp_buffer_alloc.cpp
-            test/sa_svp_buffer_check.cpp
-            test/sa_svp_buffer_copy.cpp
-            test/sa_svp_buffer_create.cpp
-            test/sa_svp_buffer_release.cpp
-            test/sa_svp_buffer_write.cpp
+            test/sa_svp_check.cpp
+            test/sa_svp_copy.cpp
+            test/sa_svp_write.cpp
             test/sa_svp_key_check.cpp
             test/sa_svp_common.cpp
             test/sa_svp_common.h)
->>>>>>> d049be2c
 
     target_compile_options(saclienttest PRIVATE -Werror -Wall -Wextra -Wno-type-limits -Wno-unused-parameter
             -Wno-deprecated-declarations)
