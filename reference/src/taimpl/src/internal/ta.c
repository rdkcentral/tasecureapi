/*
 * Copyright 2020-2023 Comcast Cable Communications Management, LLC
 *
 * Licensed under the Apache License, Version 2.0 (the "License");
 * you may not use this file except in compliance with the License.
 * You may obtain a copy of the License at
 *
 * http://www.apache.org/licenses/LICENSE-2.0
 *
 * Unless required by applicable law or agreed to in writing, software
 * distributed under the License is distributed on an "AS IS" BASIS,
 * WITHOUT WARRANTIES OR CONDITIONS OF ANY KIND, either express or implied.
 * See the License for the specific language governing permissions and
 * limitations under the License.
 *
 * SPDX-License-Identifier: Apache-2.0
 */

#include "ta.h" // NOLINT
#include "log.h"
#include "porting/memory.h"
<<<<<<< HEAD
#include "ta_sa.h"
#include "transport.h"
#include <memory.h>
#include <stdbool.h>

#define CHECK_NOT_TA_PARAM_NULL(param_type, param) ((param_type) != TEEC_NONE || (param).mem_ref != NULL || \
                                                    (param).mem_ref_size != 0)
#define CHECK_TA_PARAM_NULL(param_type, param) ((param_type) == TEEC_NONE || (param).mem_ref == NULL || \
                                                (param).mem_ref_size == 0)
#define CHECK_NOT_TA_PARAM_IN(param_type) ((param_type) != TEEC_MEMREF_TEMP_INPUT && \
                                           (param_type) != TEEC_MEMREF_PARTIAL_INPUT)
#define CHECK_TA_PARAM_IN(param_type) ((param_type) == TEEC_MEMREF_TEMP_INPUT || \
                                       (param_type) == TEEC_MEMREF_PARTIAL_INPUT)
#define CHECK_NOT_TA_PARAM_OUT(param_type) ((param_type) != TEEC_MEMREF_TEMP_OUTPUT && \
                                            (param_type) != TEEC_MEMREF_PARTIAL_OUTPUT)
#define CHECK_NOT_TA_PARAM_INOUT(param_type) ((param_type) != TEEC_MEMREF_TEMP_INOUT && \
                                              (param_type) != TEEC_MEMREF_PARTIAL_INOUT)
#define CHECK_TA_PARAM_INOUT(param_type) ((param_type) == TEEC_MEMREF_TEMP_INOUT || \
                                          (param_type) == TEEC_MEMREF_PARTIAL_INOUT)
=======
#include "porting/transport.h"
#include "ta_sa.h"
#include <memory.h>
#include <stdbool.h>

#define CHECK_TA_PARAM_NULL(param_type, param) ((param_type) == TA_PARAM_NULL || (param).mem_ref == NULL || \
                                                (param).mem_ref_size == 0)
>>>>>>> 01a2eb6a

typedef struct {
    ta_client client;
} ta_session_context;

static sa_status ta_invoke_get_version(
        sa_get_version_s* get_version,
        const uint32_t param_types[NUM_TA_PARAMS],
        ta_param params[NUM_TA_PARAMS],
        const ta_session_context* context,
        const sa_uuid* uuid) {

    if (CHECK_NOT_TA_PARAM_INOUT(param_types[0]) || params[0].mem_ref_size != sizeof(sa_get_version_s) ||
            CHECK_NOT_TA_PARAM_NULL(param_types[1], params[1]) ||
            CHECK_NOT_TA_PARAM_NULL(param_types[2], params[2]) ||
            CHECK_NOT_TA_PARAM_NULL(param_types[3], params[3])) {
        ERROR("Invalid param[0] or param type");
        return SA_STATUS_INVALID_PARAMETER;
    }

    if (get_version->api_version != API_VERSION) {
        ERROR("Invalid api_version");
        return SA_STATUS_INVALID_PARAMETER;
    }

<<<<<<< HEAD
=======
    if (get_version->api_version != API_VERSION) {
        ERROR("Invalid api_version");
        return SA_STATUS_INVALID_PARAMETER;
    }

>>>>>>> 01a2eb6a
    return ta_sa_get_version(&get_version->version, context->client, uuid);
}

static sa_status ta_invoke_get_name(
        sa_get_name_s* get_name,
        const uint32_t param_types[NUM_TA_PARAMS],
        ta_param params[NUM_TA_PARAMS],
        const ta_session_context* context,
        const sa_uuid* uuid) {

    if (CHECK_NOT_TA_PARAM_INOUT(param_types[0]) || params[0].mem_ref_size != sizeof(sa_get_name_s) ||
            (CHECK_NOT_TA_PARAM_OUT(param_types[1]) &&
                    CHECK_NOT_TA_PARAM_NULL(param_types[1], params[1])) ||
            CHECK_NOT_TA_PARAM_NULL(param_types[2], params[2]) ||
            CHECK_NOT_TA_PARAM_NULL(param_types[3], params[3])) {
        ERROR("Invalid param[0] or param type");
        return SA_STATUS_INVALID_PARAMETER;
    }

    if (CHECK_NOT_TA_PARAM_NULL(param_types[1], params[1]) &&
            params[1].mem_ref_size != get_name->name_length) {
        ERROR("Invalid params[1].mem_ref_size");
        return SA_STATUS_INVALID_PARAMETER;
    }

    if (get_name->api_version != API_VERSION) {
        ERROR("Invalid api_version");
        return SA_STATUS_INVALID_PARAMETER;
    }

<<<<<<< HEAD
=======
    if (get_name->api_version != API_VERSION) {
        ERROR("Invalid api_version");
        return SA_STATUS_INVALID_PARAMETER;
    }

>>>>>>> 01a2eb6a
    return ta_sa_get_name((char*) params[1].mem_ref, &get_name->name_length, context->client, uuid);
}

static sa_status ta_invoke_get_device_id(
        sa_get_device_id_s* get_device_id,
        const uint32_t param_types[NUM_TA_PARAMS],
        ta_param params[NUM_TA_PARAMS],
        const ta_session_context* context,
        const sa_uuid* uuid) {

    if (CHECK_NOT_TA_PARAM_INOUT(param_types[0]) || params[0].mem_ref_size != sizeof(sa_get_device_id_s) ||
            CHECK_NOT_TA_PARAM_NULL(param_types[1], params[1]) ||
            CHECK_NOT_TA_PARAM_NULL(param_types[2], params[2]) ||
            CHECK_NOT_TA_PARAM_NULL(param_types[3], params[3])) {
        ERROR("Invalid param[0] or param type");
        return SA_STATUS_INVALID_PARAMETER;
    }

    if (get_device_id->api_version != API_VERSION) {
        ERROR("Invalid api_version");
        return SA_STATUS_INVALID_PARAMETER;
    }

<<<<<<< HEAD
=======
    if (get_device_id->api_version != API_VERSION) {
        ERROR("Invalid api_version");
        return SA_STATUS_INVALID_PARAMETER;
    }

>>>>>>> 01a2eb6a
    return ta_sa_get_device_id(&get_device_id->id, context->client, uuid);
}

static sa_status ta_invoke_get_ta_uuid(
        sa_get_ta_uuid_s* get_ta_uuid,
        const uint32_t param_types[NUM_TA_PARAMS],
        ta_param params[NUM_TA_PARAMS],
        const ta_session_context* context,
        const sa_uuid* uuid) {

    if (CHECK_NOT_TA_PARAM_INOUT(param_types[0]) || params[0].mem_ref_size != sizeof(sa_get_ta_uuid_s) ||
            CHECK_NOT_TA_PARAM_NULL(param_types[1], params[1]) ||
            CHECK_NOT_TA_PARAM_NULL(param_types[2], params[2]) ||
            CHECK_NOT_TA_PARAM_NULL(param_types[3], params[3])) {
        ERROR("Invalid param[0] or param type");
        return SA_STATUS_INVALID_PARAMETER;
    }

    if (get_ta_uuid->api_version != API_VERSION) {
        ERROR("Invalid api_version");
        return SA_STATUS_INVALID_PARAMETER;
    }

<<<<<<< HEAD
=======
    if (get_ta_uuid->api_version != API_VERSION) {
        ERROR("Invalid api_version");
        return SA_STATUS_INVALID_PARAMETER;
    }

>>>>>>> 01a2eb6a
    return ta_sa_get_ta_uuid(&get_ta_uuid->uuid, context->client, uuid);
}

static sa_status ta_invoke_key_generate(
        sa_key_generate_s* key_generate,
        const uint32_t param_types[NUM_TA_PARAMS],
        ta_param params[NUM_TA_PARAMS],
        const ta_session_context* context,
        const sa_uuid* uuid) {

    if (CHECK_NOT_TA_PARAM_INOUT(param_types[0]) || params[0].mem_ref_size != sizeof(sa_key_generate_s) ||
            (CHECK_NOT_TA_PARAM_IN(param_types[1]) && CHECK_NOT_TA_PARAM_NULL(param_types[1], params[1])) ||
            (CHECK_NOT_TA_PARAM_IN(param_types[2]) && CHECK_NOT_TA_PARAM_NULL(param_types[2], params[2])) ||
            CHECK_NOT_TA_PARAM_NULL(param_types[3], params[3])) {
        ERROR("Invalid param[0] or param type");
        return SA_STATUS_INVALID_PARAMETER;
    }

    if (key_generate->api_version != API_VERSION) {
        ERROR("Invalid api_version");
        return SA_STATUS_INVALID_PARAMETER;
    }

<<<<<<< HEAD
=======
    if (key_generate->api_version != API_VERSION) {
        ERROR("Invalid api_version");
        return SA_STATUS_INVALID_PARAMETER;
    }

>>>>>>> 01a2eb6a
    sa_generate_parameters_symmetric parameters_symmetric;
    sa_generate_parameters_rsa parameters_rsa;
    sa_generate_parameters_ec parameters_ec;
    sa_generate_parameters_dh parameters_dh;
    void* parameters;
    switch (key_generate->key_type) {
        case SA_KEY_TYPE_SYMMETRIC:
            parameters_symmetric.key_length = key_generate->key_length;
            parameters = &parameters_symmetric;
            break;

        case SA_KEY_TYPE_RSA:
            parameters_rsa.modulus_length = key_generate->key_length;
            parameters = &parameters_rsa;
            break;

        case SA_KEY_TYPE_EC:
            parameters_ec.curve = key_generate->key_length;
            parameters = &parameters_ec;
            break;

        case SA_KEY_TYPE_DH:
            if (params[1].mem_ref == NULL ||
                    params[2].mem_ref == NULL) {
                ERROR("NULL params[x].mem_ref");
                return SA_STATUS_NULL_PARAMETER;
            }

            parameters_dh.p = params[1].mem_ref;
            parameters_dh.p_length = params[1].mem_ref_size;
            parameters_dh.g = params[2].mem_ref;
            parameters_dh.g_length = params[2].mem_ref_size;
            parameters = &parameters_dh;
            break;

        default:
            parameters = NULL;
    }

    return ta_sa_key_generate(&key_generate->key, &key_generate->rights, key_generate->key_type, parameters,
            context->client, uuid);
}

static sa_status ta_invoke_key_export(
        sa_key_export_s* key_export,
        const uint32_t param_types[NUM_TA_PARAMS],
        ta_param params[NUM_TA_PARAMS],
        const ta_session_context* context,
        const sa_uuid* uuid) {

    if (CHECK_NOT_TA_PARAM_INOUT(param_types[0]) || params[0].mem_ref_size != sizeof(sa_key_export_s) ||
            (CHECK_NOT_TA_PARAM_OUT(param_types[1]) &&
                    CHECK_NOT_TA_PARAM_NULL(param_types[1], params[1])) ||
            (CHECK_NOT_TA_PARAM_IN(param_types[2]) &&
                    CHECK_NOT_TA_PARAM_NULL(param_types[2], params[2])) ||
            CHECK_NOT_TA_PARAM_NULL(param_types[3], params[3])) {
        ERROR("Invalid param[0] or param type");
        return SA_STATUS_INVALID_PARAMETER;
    }

    if (CHECK_NOT_TA_PARAM_NULL(param_types[1], params[1]) &&
            params[1].mem_ref_size != key_export->out_length) {
        ERROR("Invalid params[1].mem_ref_size");
        return SA_STATUS_INVALID_PARAMETER;
    }

    if (key_export->api_version != API_VERSION) {
        ERROR("Invalid api_version");
        return SA_STATUS_INVALID_PARAMETER;
    }

<<<<<<< HEAD
=======
    if (key_export->api_version != API_VERSION) {
        ERROR("Invalid api_version");
        return SA_STATUS_INVALID_PARAMETER;
    }

>>>>>>> 01a2eb6a
    return ta_sa_key_export(params[1].mem_ref, &key_export->out_length, params[2].mem_ref, params[2].mem_ref_size,
            key_export->key, context->client, uuid);
}

static sa_status ta_invoke_key_import(
        sa_key_import_s* key_import,
        const uint32_t param_types[NUM_TA_PARAMS],
        ta_param params[NUM_TA_PARAMS],
        const ta_session_context* context,
        const sa_uuid* uuid) {

    if (CHECK_NOT_TA_PARAM_INOUT(param_types[0]) || params[0].mem_ref_size != sizeof(sa_key_import_s) ||
            CHECK_NOT_TA_PARAM_IN(param_types[1]) ||
            (CHECK_NOT_TA_PARAM_IN(param_types[2]) && CHECK_NOT_TA_PARAM_NULL(param_types[2], params[2])) ||
            CHECK_NOT_TA_PARAM_NULL(param_types[3], params[3])) {
        ERROR("Invalid param[0] or param type");
        return SA_STATUS_INVALID_PARAMETER;
    }

    if (params[1].mem_ref == NULL || params[1].mem_ref_size == 0) {
        ERROR("NULL param[1]");
        return SA_STATUS_NULL_PARAMETER;
    }

    if (key_import->api_version != API_VERSION) {
        ERROR("Invalid api_version");
        return SA_STATUS_INVALID_PARAMETER;
    }

<<<<<<< HEAD
=======
    if (key_import->api_version != API_VERSION) {
        ERROR("Invalid api_version");
        return SA_STATUS_INVALID_PARAMETER;
    }

>>>>>>> 01a2eb6a
    sa_rights rights;
    sa_import_parameters_symmetric parameters_symmetric;
    sa_import_parameters_rsa_private_key_info parameters_rsa;
    sa_import_parameters_ec_private_bytes parameters_ec;
    sa_import_parameters_typej parameters_typej;
    sa_import_parameters_soc parameters_soc;
    void* parameters = NULL;
    switch (key_import->key_format) {
        case SA_KEY_FORMAT_SYMMETRIC_BYTES:
            if (CHECK_NOT_TA_PARAM_IN(param_types[2]) || params[2].mem_ref == NULL) {
                ERROR("NULL params[2].mem_ref");
                return SA_STATUS_NULL_PARAMETER;
            }

            if (params[2].mem_ref_size != sizeof(sa_rights)) {
                ERROR("params[2].mem_ref_size is invalid");
                return SA_STATUS_INVALID_PARAMETER;
            }

            memcpy(&rights, params[2].mem_ref, params[2].mem_ref_size);
            parameters_symmetric.rights = &rights;
            parameters = &parameters_symmetric;
            break;

        case SA_KEY_FORMAT_RSA_PRIVATE_KEY_INFO:
            if (CHECK_NOT_TA_PARAM_IN(param_types[2]) || params[2].mem_ref == NULL) {
                ERROR("NULL params[2].mem_ref");
                return SA_STATUS_NULL_PARAMETER;
            }

            if (params[2].mem_ref_size != sizeof(sa_rights)) {
                ERROR("params[2].mem_ref_size is invalid");
                return SA_STATUS_INVALID_PARAMETER;
            }

            memcpy(&rights, params[2].mem_ref, params[2].mem_ref_size);
            parameters_rsa.rights = &rights;
            parameters = &parameters_rsa;
            break;

        case SA_KEY_FORMAT_EC_PRIVATE_BYTES:
            if (CHECK_NOT_TA_PARAM_IN(param_types[2]) || params[2].mem_ref == NULL) {
                ERROR("NULL params[2].mem_ref");
                return SA_STATUS_NULL_PARAMETER;
            }

            if (params[2].mem_ref_size != sizeof(sa_rights)) {
                ERROR("params[2].mem_ref_size is invalid");
                return SA_STATUS_INVALID_PARAMETER;
            }

            memcpy(&rights, params[2].mem_ref, params[2].mem_ref_size);
            parameters_ec.rights = &rights;
            parameters_ec.curve = key_import->curve;
            parameters = &parameters_ec;
            break;

        case SA_KEY_FORMAT_EXPORTED:
            if (CHECK_NOT_TA_PARAM_NULL(param_types[2], params[2])) {
                ERROR("NULL params[2].mem_ref");
                return SA_STATUS_NULL_PARAMETER;
            }

            parameters = NULL;
            break;

        case SA_KEY_FORMAT_TYPEJ:
            if (CHECK_NOT_TA_PARAM_IN(param_types[2]) || params[2].mem_ref == NULL) {
                ERROR("NULL params[2].mem_ref");
                return SA_STATUS_NULL_PARAMETER;
            }

            if (params[2].mem_ref_size != sizeof(sa_import_parameters_typej)) {
                ERROR("params[2].mem_ref_size is invalid");
                return SA_STATUS_INVALID_PARAMETER;
            }

            memcpy(&parameters_typej, params[2].mem_ref, params[2].mem_ref_size);
            parameters = &parameters_typej;
            break;

        case SA_KEY_FORMAT_SOC:
            // params[2].mem_ref can be null.
<<<<<<< HEAD
            if (CHECK_TA_PARAM_IN(param_types[2])) {
=======
            if (param_types[2] == TA_PARAM_IN) {
>>>>>>> 01a2eb6a
                if (params[2].mem_ref == NULL || params[2].mem_ref_size == 0) {
                    ERROR("NULL params[2].mem_ref");
                    return SA_STATUS_NULL_PARAMETER;
                }

                memcpy(&parameters_soc, params[2].mem_ref, params[2].mem_ref_size);
                parameters = &parameters_soc;
            }

            break;

        default:
            parameters = NULL;
    }

    return ta_sa_key_import(&key_import->key, key_import->key_format, params[1].mem_ref, params[1].mem_ref_size,
            parameters, context->client, uuid);
}

static sa_status ta_invoke_key_unwrap(
        sa_key_unwrap_s* key_unwrap,
        const uint32_t param_types[NUM_TA_PARAMS],
        ta_param params[NUM_TA_PARAMS],
        const ta_session_context* context,
        const sa_uuid* uuid) {

    if (CHECK_NOT_TA_PARAM_INOUT(param_types[0]) || params[0].mem_ref_size != sizeof(sa_key_unwrap_s) ||
            (CHECK_NOT_TA_PARAM_IN(param_types[1]) && CHECK_NOT_TA_PARAM_NULL(param_types[1], params[1])) ||
            (CHECK_NOT_TA_PARAM_IN(param_types[2]) && CHECK_NOT_TA_PARAM_NULL(param_types[2], params[2])) ||
            (CHECK_NOT_TA_PARAM_IN(param_types[3]) && CHECK_NOT_TA_PARAM_NULL(param_types[3], params[3]))) {
        ERROR("Invalid param[0] or param type");
        return SA_STATUS_INVALID_PARAMETER;
    }

    if (key_unwrap->api_version != API_VERSION) {
        ERROR("Invalid api_version");
        return SA_STATUS_INVALID_PARAMETER;
    }

<<<<<<< HEAD
=======
    if (key_unwrap->api_version != API_VERSION) {
        ERROR("Invalid api_version");
        return SA_STATUS_INVALID_PARAMETER;
    }

>>>>>>> 01a2eb6a
    void* type_parameters;
    sa_unwrap_type_parameters_ec type_parameters_ec = {key_unwrap->curve};
    if (key_unwrap->key_type == SA_KEY_TYPE_EC) {
        type_parameters = &type_parameters_ec;
    } else {
        type_parameters = NULL;
    }

    void* algorithm_parameters;
    sa_unwrap_parameters_aes_iv_s parameters_aes_iv_s;
    sa_unwrap_parameters_aes_gcm_s parameters_aes_gcm_s;
    sa_unwrap_parameters_chacha20_s parameters_chacha_20_s;
    sa_unwrap_parameters_chacha20_poly1305_s parameters_chacha_20_poly_1305_s;
    sa_unwrap_parameters_rsa_oaep_s parameters_rsa_oaep_s;
    sa_unwrap_parameters_aes_cbc parameters_aes_cbc;
    sa_unwrap_parameters_aes_ctr parameters_aes_ctr;
    sa_unwrap_parameters_aes_gcm parameters_aes_gcm;
    sa_unwrap_parameters_chacha20 parameters_chacha20;
    sa_unwrap_parameters_chacha20_poly1305 parameters_chacha20_poly1305;
    sa_unwrap_parameters_ec_elgamal parameters_ec_elgamal;
    sa_unwrap_parameters_rsa_oaep parameters_rsa_oaep;
    switch (key_unwrap->cipher_algorithm) {
        case SA_CIPHER_ALGORITHM_AES_CBC:
        case SA_CIPHER_ALGORITHM_AES_CBC_PKCS7:
            if (params[2].mem_ref == NULL) {
                ERROR("NULL params[2].mem_ref");
                return SA_STATUS_NULL_PARAMETER;
            }

            if (params[2].mem_ref_size != sizeof(sa_unwrap_parameters_aes_iv_s)) {
                ERROR("params[2].mem_ref is invalid size");
                return SA_STATUS_INVALID_PARAMETER;
            }

            memcpy(&parameters_aes_iv_s, params[2].mem_ref, params[2].mem_ref_size);
            parameters_aes_cbc.iv = &parameters_aes_iv_s.iv;
            parameters_aes_cbc.iv_length = sizeof(parameters_aes_iv_s.iv);
            algorithm_parameters = &parameters_aes_cbc;
            break;

        case SA_CIPHER_ALGORITHM_AES_CTR:
            if (params[2].mem_ref == NULL) {
                ERROR("NULL params[2].mem_ref");
                return SA_STATUS_NULL_PARAMETER;
            }

            if (params[2].mem_ref_size != sizeof(sa_unwrap_parameters_aes_iv_s)) {
                ERROR("params[2].mem_ref is invalid size");
                return SA_STATUS_INVALID_PARAMETER;
            }

            memcpy(&parameters_aes_iv_s, params[2].mem_ref, params[2].mem_ref_size);
            parameters_aes_ctr.ctr = &parameters_aes_iv_s.iv;
            parameters_aes_ctr.ctr_length = sizeof(parameters_aes_iv_s.iv);
            algorithm_parameters = &parameters_aes_ctr;
            break;

        case SA_CIPHER_ALGORITHM_AES_GCM:
            if (params[2].mem_ref == NULL) {
                ERROR("NULL params[2].mem_ref");
                return SA_STATUS_NULL_PARAMETER;
            }

            if (params[2].mem_ref_size != sizeof(sa_unwrap_parameters_aes_gcm_s)) {
                ERROR("params[2].mem_ref is invalid size");
                return SA_STATUS_INVALID_PARAMETER;
            }

            if (params[3].mem_ref == NULL) {
                ERROR("NULL params[3].mem_ref");
                return SA_STATUS_NULL_PARAMETER;
            }

            memcpy(&parameters_aes_gcm_s, params[2].mem_ref, params[2].mem_ref_size);
            parameters_aes_gcm.iv = &parameters_aes_gcm_s.iv;
            parameters_aes_gcm.iv_length = parameters_aes_gcm_s.iv_length;
            parameters_aes_gcm.aad = params[3].mem_ref;
            parameters_aes_gcm.aad_length = params[3].mem_ref_size;
            parameters_aes_gcm.tag = &parameters_aes_gcm_s.tag;
            parameters_aes_gcm.tag_length = parameters_aes_gcm_s.tag_length;
            algorithm_parameters = &parameters_aes_gcm;
            break;

        case SA_CIPHER_ALGORITHM_CHACHA20:
            if (params[2].mem_ref == NULL) {
                ERROR("NULL params[2].mem_ref");
                return SA_STATUS_NULL_PARAMETER;
            }

            if (params[2].mem_ref_size != sizeof(sa_unwrap_parameters_chacha20_s)) {
                ERROR("params[2].mem_ref is invalid size");
                return SA_STATUS_INVALID_PARAMETER;
            }

            memcpy(&parameters_chacha_20_s, params[2].mem_ref, params[2].mem_ref_size);
            parameters_chacha20.counter = &parameters_chacha_20_s.counter;
            parameters_chacha20.counter_length = parameters_chacha_20_s.counter_length;
            parameters_chacha20.nonce = &parameters_chacha_20_s.nonce;
            parameters_chacha20.nonce_length = parameters_chacha_20_s.nonce_length;
            algorithm_parameters = &parameters_chacha20;
            break;

        case SA_CIPHER_ALGORITHM_CHACHA20_POLY1305:
            if (params[2].mem_ref == NULL) {
                ERROR("NULL params[2].mem_ref");
                return SA_STATUS_NULL_PARAMETER;
            }

            if (params[2].mem_ref_size != sizeof(sa_unwrap_parameters_chacha20_poly1305_s)) {
                ERROR("params[2].mem_ref is invalid size");
                return SA_STATUS_INVALID_PARAMETER;
            }

            if (params[3].mem_ref == NULL) {
                ERROR("NULL params[3].mem_ref");
                return SA_STATUS_NULL_PARAMETER;
            }

            memcpy(&parameters_chacha_20_poly_1305_s, params[2].mem_ref, params[2].mem_ref_size);
            parameters_chacha20_poly1305.nonce = &parameters_chacha_20_poly_1305_s.nonce;
            parameters_chacha20_poly1305.nonce_length = parameters_chacha_20_poly_1305_s.nonce_length;
            parameters_chacha20_poly1305.aad = params[3].mem_ref;
            parameters_chacha20_poly1305.aad_length = params[3].mem_ref_size;
            parameters_chacha20_poly1305.tag = &parameters_chacha_20_poly_1305_s.tag;
            parameters_chacha20_poly1305.tag_length = parameters_chacha_20_poly_1305_s.tag_length;
            algorithm_parameters = &parameters_chacha20_poly1305;
            break;

        case SA_CIPHER_ALGORITHM_EC_ELGAMAL:
            if (params[2].mem_ref == NULL) {
                ERROR("NULL params[2].mem_ref");
                return SA_STATUS_NULL_PARAMETER;
            }

            if (params[2].mem_ref_size != sizeof(sa_unwrap_parameters_ec_elgamal_s)) {
                ERROR("params[2].mem_ref is invalid size");
                return SA_STATUS_INVALID_PARAMETER;
            }

            memcpy(&parameters_ec_elgamal, params[2].mem_ref, params[2].mem_ref_size);
            algorithm_parameters = params[2].mem_ref;
            break;

        case SA_CIPHER_ALGORITHM_RSA_OAEP:
            if (params[2].mem_ref == NULL) {
                ERROR("NULL params[2].mem_ref");
                return SA_STATUS_NULL_PARAMETER;
            }

            if (params[2].mem_ref_size != sizeof(sa_unwrap_parameters_rsa_oaep_s)) {
                ERROR("params[2].mem_ref is invalid size");
                return SA_STATUS_INVALID_PARAMETER;
            }

            memcpy(&parameters_rsa_oaep_s, params[2].mem_ref, params[2].mem_ref_size);
            parameters_rsa_oaep.digest_algorithm = parameters_rsa_oaep_s.digest_algorithm;
            parameters_rsa_oaep.mgf1_digest_algorithm = parameters_rsa_oaep_s.mgf1_digest_algorithm;
            parameters_rsa_oaep.label = params[3].mem_ref;
            parameters_rsa_oaep.label_length = params[3].mem_ref_size;
            algorithm_parameters = &parameters_rsa_oaep;
            break;

        default:
            algorithm_parameters = NULL;
            break;
    }

    return ta_sa_key_unwrap(&key_unwrap->key, &key_unwrap->rights, key_unwrap->key_type, type_parameters,
            key_unwrap->cipher_algorithm, algorithm_parameters, key_unwrap->wrapping_key, params[1].mem_ref,
            params[1].mem_ref_size, context->client, uuid);
}

static sa_status ta_invoke_key_get_public(
        sa_key_get_public_s* key_get_public,
        const uint32_t param_types[NUM_TA_PARAMS],
        ta_param params[NUM_TA_PARAMS],
        const ta_session_context* context,
        const sa_uuid* uuid) {

    if (CHECK_NOT_TA_PARAM_INOUT(param_types[0]) || params[0].mem_ref_size != sizeof(sa_key_get_public_s) ||
            (CHECK_NOT_TA_PARAM_OUT(param_types[1]) &&
                    CHECK_NOT_TA_PARAM_NULL(param_types[1], params[1])) ||
            CHECK_NOT_TA_PARAM_NULL(param_types[2], params[2]) ||
            CHECK_NOT_TA_PARAM_NULL(param_types[3], params[3])) {
        ERROR("Invalid param[0] or param type");
        return SA_STATUS_INVALID_PARAMETER;
    }

    if (CHECK_NOT_TA_PARAM_NULL(param_types[1], params[1]) &&
            params[1].mem_ref_size != key_get_public->out_length) {
        ERROR("Invalid params[1].mem_ref_size");
        return SA_STATUS_INVALID_PARAMETER;
    }

    if (key_get_public->api_version != API_VERSION) {
        ERROR("Invalid api_version");
        return SA_STATUS_INVALID_PARAMETER;
    }

<<<<<<< HEAD
=======
    if (key_get_public->api_version != API_VERSION) {
        ERROR("Invalid api_version");
        return SA_STATUS_INVALID_PARAMETER;
    }

>>>>>>> 01a2eb6a
    return ta_sa_key_get_public(params[1].mem_ref, &key_get_public->out_length, key_get_public->key,
            context->client, uuid);
}

static sa_status ta_invoke_key_derive(
        sa_key_derive_s* key_derive,
        const uint32_t param_types[NUM_TA_PARAMS],
        ta_param params[NUM_TA_PARAMS],
        const ta_session_context* context,
        const sa_uuid* uuid) {

    if (CHECK_NOT_TA_PARAM_INOUT(param_types[0]) || params[0].mem_ref_size != sizeof(sa_key_derive_s) ||
            (CHECK_NOT_TA_PARAM_IN(param_types[1]) && CHECK_NOT_TA_PARAM_NULL(param_types[1], params[1])) ||
            (CHECK_NOT_TA_PARAM_IN(param_types[2]) && CHECK_NOT_TA_PARAM_NULL(param_types[2], params[2])) ||
            (CHECK_NOT_TA_PARAM_IN(param_types[3]) && CHECK_NOT_TA_PARAM_NULL(param_types[3], params[3]))) {
        ERROR("Invalid param[0] or param type");
        return SA_STATUS_INVALID_PARAMETER;
    }

    if (key_derive->api_version != API_VERSION) {
        ERROR("Invalid api_version");
        return SA_STATUS_INVALID_PARAMETER;
    }

<<<<<<< HEAD
=======
    if (key_derive->api_version != API_VERSION) {
        ERROR("Invalid api_version");
        return SA_STATUS_INVALID_PARAMETER;
    }

>>>>>>> 01a2eb6a
    void* algorithm_parameters;
    sa_kdf_parameters_root_key_ladder_s parameters_root_key_ladder_s;
    sa_kdf_parameters_hkdf_s parameters_hkdf_s;
    sa_kdf_parameters_concat_s parameters_concat_s;
    sa_kdf_parameters_ansi_x963_s parameters_ansi_x963_s;
    sa_kdf_parameters_cmac_s parameters_cmac_s;
    sa_kdf_parameters_root_key_ladder parameters_root_key_ladder;
    sa_kdf_parameters_hkdf parameters_hkdf;
    sa_kdf_parameters_concat parameters_concat;
    sa_kdf_parameters_ansi_x963 parameters_ansi_x963;
    sa_kdf_parameters_cmac parameters_cmac;
    sa_kdf_parameters_netflix parameters_netflix;
    switch (key_derive->kdf_algorithm) {
        case SA_KDF_ALGORITHM_ROOT_KEY_LADDER:
        case SA_KDF_ALGORITHM_COMMON_ROOT_KEY_LADDER: {
            if (params[1].mem_ref == NULL) {
                ERROR("NULL params[1].mem_ref");
                return SA_STATUS_NULL_PARAMETER;
            }

            memcpy(&parameters_root_key_ladder_s, params[1].mem_ref, params[1].mem_ref_size);
            parameters_root_key_ladder.c1 = parameters_root_key_ladder_s.c1;
            parameters_root_key_ladder.c1_length = AES_BLOCK_SIZE;
            parameters_root_key_ladder.c2 = parameters_root_key_ladder_s.c2;
            parameters_root_key_ladder.c2_length = AES_BLOCK_SIZE;
            parameters_root_key_ladder.c3 = parameters_root_key_ladder_s.c3;
            parameters_root_key_ladder.c3_length = AES_BLOCK_SIZE;
            parameters_root_key_ladder.c4 = parameters_root_key_ladder_s.c4;
            parameters_root_key_ladder.c4_length = AES_BLOCK_SIZE;
            algorithm_parameters = &parameters_root_key_ladder;
            break;
        }
        case SA_KDF_ALGORITHM_HKDF: {
            if (params[1].mem_ref == NULL) {
                ERROR("NULL params[1].mem_ref");
                return SA_STATUS_NULL_PARAMETER;
            }

            // params[2].mem_ref and params[3].mem_ref can be null.
            memcpy(&parameters_hkdf_s, params[1].mem_ref, params[1].mem_ref_size);
            parameters_hkdf.key_length = parameters_hkdf_s.key_length;
            parameters_hkdf.digest_algorithm = parameters_hkdf_s.digest_algorithm;
            parameters_hkdf.parent = parameters_hkdf_s.parent;
            parameters_hkdf.salt = params[3].mem_ref;
            parameters_hkdf.salt_length = params[3].mem_ref_size;
            parameters_hkdf.info = params[2].mem_ref;
            parameters_hkdf.info_length = params[2].mem_ref_size;
            algorithm_parameters = &parameters_hkdf;
            break;
        }
        case SA_KDF_ALGORITHM_CONCAT: {
            if (params[1].mem_ref == NULL) {
                ERROR("NULL params[1].mem_ref");
                return SA_STATUS_NULL_PARAMETER;
            }

            // params[2].mem_ref can be null.
            memcpy(&parameters_concat_s, params[1].mem_ref, params[1].mem_ref_size);
            parameters_concat.key_length = parameters_concat_s.key_length;
            parameters_concat.digest_algorithm = parameters_concat_s.digest_algorithm;
            parameters_concat.parent = parameters_concat_s.parent;
            parameters_concat.info = params[2].mem_ref;
            parameters_concat.info_length = params[2].mem_ref_size;
            algorithm_parameters = &parameters_concat;
            break;
        }
        case SA_KDF_ALGORITHM_ANSI_X963: {
            if (params[1].mem_ref == NULL) {
                ERROR("NULL params[1].mem_ref");
                return SA_STATUS_NULL_PARAMETER;
            }

            // params[2].mem_ref can be null.
            memcpy(&parameters_ansi_x963_s, params[1].mem_ref, params[1].mem_ref_size);
            parameters_ansi_x963.key_length = parameters_ansi_x963_s.key_length;
            parameters_ansi_x963.digest_algorithm = parameters_ansi_x963_s.digest_algorithm;
            parameters_ansi_x963.parent = parameters_ansi_x963_s.parent;
            parameters_ansi_x963.info = params[2].mem_ref;
            parameters_ansi_x963.info_length = params[2].mem_ref_size;
            algorithm_parameters = &parameters_ansi_x963;
            break;
        }
        case SA_KDF_ALGORITHM_CMAC: {
            if (params[1].mem_ref == NULL) {
                ERROR("NULL params[1].mem_ref");
                return SA_STATUS_NULL_PARAMETER;
            }

            // params[2].mem_ref can be null.
            memcpy(&parameters_cmac_s, params[1].mem_ref, params[1].mem_ref_size);
            parameters_cmac.key_length = parameters_cmac_s.key_length;
            parameters_cmac.counter = parameters_cmac_s.counter;
            parameters_cmac.parent = parameters_cmac_s.parent;
            parameters_cmac.other_data = params[2].mem_ref;
            parameters_cmac.other_data_length = params[2].mem_ref_size;
            algorithm_parameters = &parameters_cmac;
            break;
        }
        case SA_KDF_ALGORITHM_NETFLIX: {
            if (params[1].mem_ref == NULL) {
                ERROR("NULL params[1].mem_ref");
                return SA_STATUS_NULL_PARAMETER;
            }

            memcpy(&parameters_netflix, params[1].mem_ref, params[1].mem_ref_size);
            algorithm_parameters = &parameters_netflix;
            break;
        }
        default:
            return SA_STATUS_INVALID_PARAMETER;
    }

    return ta_sa_key_derive(&key_derive->key, &key_derive->rights, key_derive->kdf_algorithm, algorithm_parameters,
            context->client, uuid);
}

static sa_status ta_invoke_key_exchange(
        sa_key_exchange_s* key_exchange,
        const uint32_t param_types[NUM_TA_PARAMS],
        ta_param params[NUM_TA_PARAMS],
        const ta_session_context* context,
        const sa_uuid* uuid) {

    if (CHECK_NOT_TA_PARAM_INOUT(param_types[0]) || params[0].mem_ref_size != sizeof(sa_key_exchange_s) ||
            CHECK_NOT_TA_PARAM_IN(param_types[1]) ||
            (CHECK_NOT_TA_PARAM_INOUT(param_types[2]) &&
                    CHECK_NOT_TA_PARAM_NULL(param_types[2], params[2])) ||
            CHECK_NOT_TA_PARAM_NULL(param_types[3], params[3])) {
        ERROR("Invalid param[0] or param type");
        return SA_STATUS_INVALID_PARAMETER;
    }

    if (params[1].mem_ref == NULL || params[1].mem_ref_size == 0) {
        ERROR("NULL param[1]");
        return SA_STATUS_NULL_PARAMETER;
    }

    if (key_exchange->api_version != API_VERSION) {
        ERROR("Invalid api_version");
        return SA_STATUS_INVALID_PARAMETER;
    }

<<<<<<< HEAD
=======
    if (key_exchange->api_version != API_VERSION) {
        ERROR("Invalid api_version");
        return SA_STATUS_INVALID_PARAMETER;
    }

>>>>>>> 01a2eb6a
    sa_key_exchange_parameters_netflix_authenticated_dh_s netflix_authenticated_dh_s;
    sa_key_exchange_parameters_netflix_authenticated_dh netflix_authenticated_dh;
    void* parameters = NULL;
    if (key_exchange->key_exchange_algorithm == SA_KEY_EXCHANGE_ALGORITHM_NETFLIX_AUTHENTICATED_DH) {
        if (params[2].mem_ref == NULL) {
            ERROR("NULL params[2].mem_ref");
            return SA_STATUS_NULL_PARAMETER;
        }

        if (params[2].mem_ref_size != sizeof(sa_key_exchange_parameters_netflix_authenticated_dh_s)) {
            ERROR("params[2].mem_ref_size is invalid");
            return SA_STATUS_INVALID_PARAMETER;
        }

        memcpy(&netflix_authenticated_dh_s, params[2].mem_ref, params[2].mem_ref_size);
        netflix_authenticated_dh.in_kw = netflix_authenticated_dh_s.in_kw;
        netflix_authenticated_dh.out_ke = &netflix_authenticated_dh_s.out_ke;
        netflix_authenticated_dh.rights_ke = &netflix_authenticated_dh_s.rights_ke;
        netflix_authenticated_dh.out_kh = &netflix_authenticated_dh_s.out_kh;
        netflix_authenticated_dh.rights_kh = &netflix_authenticated_dh_s.rights_kh;
        parameters = &netflix_authenticated_dh;
    }

    sa_status status = ta_sa_key_exchange(&key_exchange->key, &key_exchange->rights,
            key_exchange->key_exchange_algorithm, key_exchange->private_key, params[1].mem_ref, params[1].mem_ref_size,
            parameters, context->client, uuid);
    if (key_exchange->key_exchange_algorithm == SA_KEY_EXCHANGE_ALGORITHM_NETFLIX_AUTHENTICATED_DH)
        memcpy(params[2].mem_ref, &netflix_authenticated_dh_s, params[2].mem_ref_size);

    return status;
}

static sa_status ta_invoke_key_release(
        sa_key_release_s* key_release,
        const uint32_t param_types[NUM_TA_PARAMS],
        ta_param params[NUM_TA_PARAMS],
        const ta_session_context* context,
        const sa_uuid* uuid) {

    if (CHECK_NOT_TA_PARAM_IN(param_types[0]) || params[0].mem_ref_size != sizeof(sa_key_release_s) ||
            CHECK_NOT_TA_PARAM_NULL(param_types[1], params[1]) ||
            CHECK_NOT_TA_PARAM_NULL(param_types[2], params[2]) ||
            CHECK_NOT_TA_PARAM_NULL(param_types[3], params[3])) {
        ERROR("Invalid param[0] or param type");
        return SA_STATUS_INVALID_PARAMETER;
    }

    if (key_release->api_version != API_VERSION) {
        ERROR("Invalid api_version");
        return SA_STATUS_INVALID_PARAMETER;
    }

<<<<<<< HEAD
=======
    if (key_release->api_version != API_VERSION) {
        ERROR("Invalid api_version");
        return SA_STATUS_INVALID_PARAMETER;
    }

>>>>>>> 01a2eb6a
    return ta_sa_key_release(key_release->key, context->client, uuid);
}

static sa_status ta_invoke_key_header(
        sa_key_header_s* key_header,
        const uint32_t param_types[NUM_TA_PARAMS],
        ta_param params[NUM_TA_PARAMS],
        const ta_session_context* context,
        const sa_uuid* uuid) {

    if (CHECK_NOT_TA_PARAM_INOUT(param_types[0]) || params[0].mem_ref_size != sizeof(sa_key_header_s) ||
            CHECK_NOT_TA_PARAM_NULL(param_types[1], params[1]) ||
            CHECK_NOT_TA_PARAM_NULL(param_types[2], params[2]) ||
            CHECK_NOT_TA_PARAM_NULL(param_types[3], params[3])) {
        ERROR("Invalid param[0] or param type");
        return SA_STATUS_INVALID_PARAMETER;
    }

    if (key_header->api_version != API_VERSION) {
        ERROR("Invalid api_version");
        return SA_STATUS_INVALID_PARAMETER;
    }

<<<<<<< HEAD
=======
    if (key_header->api_version != API_VERSION) {
        ERROR("Invalid api_version");
        return SA_STATUS_INVALID_PARAMETER;
    }

>>>>>>> 01a2eb6a
    return ta_sa_key_header(&key_header->header, key_header->key, context->client, uuid);
}

static sa_status ta_invoke_key_digest(
        sa_key_digest_s* key_digest,
        const uint32_t param_types[NUM_TA_PARAMS],
        ta_param params[NUM_TA_PARAMS],
        const ta_session_context* context,
        const sa_uuid* uuid) {

    if (CHECK_NOT_TA_PARAM_INOUT(param_types[0]) || params[0].mem_ref_size != sizeof(sa_key_digest_s) ||
            (CHECK_NOT_TA_PARAM_OUT(param_types[1]) &&
                    CHECK_NOT_TA_PARAM_NULL(param_types[1], params[1])) ||
            CHECK_NOT_TA_PARAM_NULL(param_types[2], params[2]) ||
            CHECK_NOT_TA_PARAM_NULL(param_types[3], params[3])) {
        ERROR("Invalid param[0] or param type");
        return SA_STATUS_INVALID_PARAMETER;
    }

    if (CHECK_NOT_TA_PARAM_NULL(param_types[1], params[1]) && params[1].mem_ref_size != key_digest->out_length) {
        ERROR("Invalid params[1].mem_ref_size");
        return SA_STATUS_INVALID_PARAMETER;
    }

    if (key_digest->api_version != API_VERSION) {
        ERROR("Invalid api_version");
        return SA_STATUS_INVALID_PARAMETER;
    }

<<<<<<< HEAD
=======
    if (key_digest->api_version != API_VERSION) {
        ERROR("Invalid api_version");
        return SA_STATUS_INVALID_PARAMETER;
    }

>>>>>>> 01a2eb6a
    return ta_sa_key_digest(params[1].mem_ref, &key_digest->out_length, key_digest->key,
            key_digest->digest_algorithm, context->client, uuid);
}

static sa_status ta_invoke_crypto_random(
        sa_crypto_random_s* crypto_random,
        const uint32_t param_types[NUM_TA_PARAMS],
        ta_param params[NUM_TA_PARAMS],
        const ta_session_context* context,
        const sa_uuid* uuid) {

    if (CHECK_NOT_TA_PARAM_IN(param_types[0]) || params[0].mem_ref_size != sizeof(sa_crypto_random_s) ||
            CHECK_NOT_TA_PARAM_OUT(param_types[1]) ||
            CHECK_NOT_TA_PARAM_NULL(param_types[2], params[2]) ||
            CHECK_NOT_TA_PARAM_NULL(param_types[3], params[3])) {
        ERROR("Invalid param[0] or param type");
        return SA_STATUS_INVALID_PARAMETER;
    }

    if (params[1].mem_ref == NULL || params[1].mem_ref_size == 0) {
        ERROR("NULL param[1]");
        return SA_STATUS_NULL_PARAMETER;
    }

    if (params[1].mem_ref == NULL) {
        ERROR("NULL params[x].mem_ref");
        return SA_STATUS_NULL_PARAMETER;
    }

    if (crypto_random->api_version != API_VERSION) {
        ERROR("Invalid api_version");
        return SA_STATUS_INVALID_PARAMETER;
    }

    return ta_sa_crypto_random(params[1].mem_ref, params[1].mem_ref_size, context->client, uuid);
}

static sa_status ta_invoke_crypto_cipher_init(
        sa_crypto_cipher_init_s* crypto_cipher_init,
        const uint32_t param_types[NUM_TA_PARAMS],
        ta_param params[NUM_TA_PARAMS],
        const ta_session_context* context,
        const sa_uuid* uuid) {

    if (CHECK_NOT_TA_PARAM_INOUT(param_types[0]) ||
            params[0].mem_ref_size != sizeof(sa_crypto_cipher_init_s) ||
            (CHECK_NOT_TA_PARAM_IN(param_types[1]) && CHECK_NOT_TA_PARAM_NULL(param_types[1], params[1])) ||
            (CHECK_NOT_TA_PARAM_IN(param_types[2]) && CHECK_NOT_TA_PARAM_NULL(param_types[2], params[2])) ||
            (CHECK_NOT_TA_PARAM_IN(param_types[3]) && CHECK_NOT_TA_PARAM_NULL(param_types[3], params[3]))) {
        ERROR("Invalid param[0] or param type");
        return SA_STATUS_INVALID_PARAMETER;
    }

    if (crypto_cipher_init->api_version != API_VERSION) {
        ERROR("Invalid api_version");
        return SA_STATUS_INVALID_PARAMETER;
    }

<<<<<<< HEAD
=======
    if (crypto_cipher_init->api_version != API_VERSION) {
        ERROR("Invalid api_version");
        return SA_STATUS_INVALID_PARAMETER;
    }

>>>>>>> 01a2eb6a
    sa_cipher_parameters_rsa_oaep_s parameters_rsa_oaep_s;
    sa_cipher_parameters_aes_cbc parameters_aes_cbc;
    sa_cipher_parameters_aes_ctr parameters_aes_ctr;
    sa_cipher_parameters_aes_gcm parameters_aes_gcm;
    sa_cipher_parameters_chacha20 parameters_chacha20;
    sa_cipher_parameters_chacha20_poly1305 parameters_chacha20_poly1305;
    sa_cipher_parameters_rsa_oaep parameters_rsa_oaep;
    void* parameters;
    switch (crypto_cipher_init->cipher_algorithm) {
        case SA_CIPHER_ALGORITHM_AES_CBC:
        case SA_CIPHER_ALGORITHM_AES_CBC_PKCS7:
            if (params[1].mem_ref == NULL) {
                ERROR("NULL params[1].mem_ref");
                return SA_STATUS_NULL_PARAMETER;
            }

            parameters_aes_cbc.iv = params[1].mem_ref;
            parameters_aes_cbc.iv_length = params[1].mem_ref_size;
            parameters = &parameters_aes_cbc;
            break;

        case SA_CIPHER_ALGORITHM_AES_CTR:
            if (params[1].mem_ref == NULL) {
                ERROR("NULL params[1].mem_ref");
                return SA_STATUS_NULL_PARAMETER;
            }

            parameters_aes_ctr.ctr = params[1].mem_ref;
            parameters_aes_ctr.ctr_length = params[1].mem_ref_size;
            parameters = &parameters_aes_ctr;
            break;

        case SA_CIPHER_ALGORITHM_AES_GCM:
            if (params[1].mem_ref == NULL) {
                ERROR("NULL params[1].mem_ref");
                return SA_STATUS_NULL_PARAMETER;
            }

            // params[2].mem_ref can be NULL
            parameters_aes_gcm.iv = params[1].mem_ref;
            parameters_aes_gcm.iv_length = params[1].mem_ref_size;
            parameters_aes_gcm.aad = params[2].mem_ref;
            parameters_aes_gcm.aad_length = params[2].mem_ref_size;
            parameters = &parameters_aes_gcm;
            break;

        case SA_CIPHER_ALGORITHM_CHACHA20:
            if (params[1].mem_ref == NULL) {
                ERROR("NULL params[1].mem_ref");
                return SA_STATUS_NULL_PARAMETER;
            }

            if (params[2].mem_ref == NULL) {
                ERROR("NULL params[2].mem_ref");
                return SA_STATUS_NULL_PARAMETER;
            }

            parameters_chacha20.nonce = params[1].mem_ref;
            parameters_chacha20.nonce_length = params[1].mem_ref_size;
            parameters_chacha20.counter = params[2].mem_ref;
            parameters_chacha20.counter_length = params[2].mem_ref_size;
            parameters = &parameters_chacha20;
            break;

        case SA_CIPHER_ALGORITHM_CHACHA20_POLY1305:
            if (params[1].mem_ref == NULL) {
                ERROR("NULL params[1].mem_ref");
                return SA_STATUS_NULL_PARAMETER;
            }

            // params[2].mem_ref can be NULL
            parameters_chacha20_poly1305.nonce = params[1].mem_ref;
            parameters_chacha20_poly1305.nonce_length = params[1].mem_ref_size;
            parameters_chacha20_poly1305.aad = params[2].mem_ref;
            parameters_chacha20_poly1305.aad_length = params[2].mem_ref_size;
            parameters = &parameters_chacha20_poly1305;
            break;

        case SA_CIPHER_ALGORITHM_RSA_OAEP:
            if (params[1].mem_ref == NULL) {
                ERROR("NULL params[1].mem_ref");
                return SA_STATUS_NULL_PARAMETER;
            }

            if (params[1].mem_ref_size != sizeof(sa_cipher_parameters_rsa_oaep_s)) {
                ERROR("params[1].mem_ref is invalid size");
                return SA_STATUS_INVALID_PARAMETER;
            }

            // params[2].mem_ref can be NULL
            memcpy(&parameters_rsa_oaep_s, params[1].mem_ref, params[1].mem_ref_size);
            parameters_rsa_oaep.digest_algorithm = parameters_rsa_oaep_s.digest_algorithm;
            parameters_rsa_oaep.mgf1_digest_algorithm = parameters_rsa_oaep_s.mgf1_digest_algorithm;
            parameters_rsa_oaep.label = params[2].mem_ref;
            parameters_rsa_oaep.label_length = params[2].mem_ref_size;
            parameters = &parameters_rsa_oaep;
            break;

        default:
            parameters = NULL;
            break;
    }

    return ta_sa_crypto_cipher_init(&crypto_cipher_init->context, crypto_cipher_init->cipher_algorithm,
            crypto_cipher_init->cipher_mode, crypto_cipher_init->key, parameters, context->client, uuid);
}

static sa_status ta_invoke_crypto_cipher_update_iv(
        sa_crypto_cipher_update_iv_s* cipher_update_iv,
        const uint32_t param_types[NUM_TA_PARAMS],
        ta_param params[NUM_TA_PARAMS],
        const ta_session_context* context,
        const sa_uuid* uuid) {

    if (CHECK_NOT_TA_PARAM_IN(param_types[0]) ||
            params[0].mem_ref_size != sizeof(sa_crypto_cipher_update_iv_s) ||
            CHECK_NOT_TA_PARAM_IN(param_types[1]) ||
            CHECK_NOT_TA_PARAM_NULL(param_types[2], params[2]) ||
            CHECK_NOT_TA_PARAM_NULL(param_types[3], params[3])) {
        ERROR("Invalid param[0] or param type");
        return SA_STATUS_INVALID_PARAMETER;
    }

    if (params[1].mem_ref == NULL || params[1].mem_ref_size == 0) {
        ERROR("NULL param[1]");
        return SA_STATUS_NULL_PARAMETER;
    }

    if (params[1].mem_ref == NULL) {
        ERROR("NULL params[x].mem_ref");
        return SA_STATUS_NULL_PARAMETER;
    }

    if (cipher_update_iv->api_version != API_VERSION) {
        ERROR("Invalid api_version");
        return SA_STATUS_INVALID_PARAMETER;
    }

<<<<<<< HEAD
=======
    if (cipher_update_iv->api_version != API_VERSION) {
        ERROR("Invalid api_version");
        return SA_STATUS_INVALID_PARAMETER;
    }

>>>>>>> 01a2eb6a
    return ta_sa_crypto_cipher_update_iv(cipher_update_iv->context, params[1].mem_ref, params[1].mem_ref_size,
            context->client, uuid);
}

static sa_status ta_invoke_crypto_cipher_process(
        bool last,
        sa_crypto_cipher_process_s* crypto_cipher_process,
        const uint32_t param_types[NUM_TA_PARAMS],
        ta_param params[NUM_TA_PARAMS],
        const ta_session_context* context,
        const sa_uuid* uuid) {

    if (CHECK_NOT_TA_PARAM_INOUT(param_types[0]) ||
            params[0].mem_ref_size != sizeof(sa_crypto_cipher_process_s) ||
            (CHECK_TA_PARAM_INOUT(param_types[1]) && CHECK_NOT_TA_PARAM_NULL(param_types[1], params[1])) ||
            CHECK_NOT_TA_PARAM_IN(param_types[2]) ||
            (CHECK_NOT_TA_PARAM_INOUT(param_types[3]) &&
                    CHECK_NOT_TA_PARAM_NULL(param_types[3], params[3]))) {
        ERROR("Invalid param[0] or param[2] or param type");
        return SA_STATUS_INVALID_PARAMETER;
    }

    // params[2].mem_ref_size can be 0.
    if (params[2].mem_ref == NULL) {
        ERROR("NULL params[2].mem_ref");
        return SA_STATUS_NULL_PARAMETER;
    }

    if (crypto_cipher_process->api_version != API_VERSION) {
        ERROR("Invalid api_version");
        return SA_STATUS_INVALID_PARAMETER;
    }

<<<<<<< HEAD
=======
    if (crypto_cipher_process->api_version != API_VERSION) {
        ERROR("Invalid api_version");
        return SA_STATUS_INVALID_PARAMETER;
    }

>>>>>>> 01a2eb6a
    sa_buffer out;
    out.buffer_type = crypto_cipher_process->out_buffer_type;
    if (crypto_cipher_process->out_buffer_type == SA_BUFFER_TYPE_CLEAR) {
        out.context.clear.buffer = params[1].mem_ref;
        out.context.clear.length = params[1].mem_ref_size;
        out.context.clear.offset = crypto_cipher_process->out_offset;
    } else {
        out.context.svp.buffer = *(sa_svp_buffer*) params[1].mem_ref;
        out.context.svp.offset = crypto_cipher_process->out_offset;
    }

    sa_buffer in;
    in.buffer_type = crypto_cipher_process->in_buffer_type;
    if (crypto_cipher_process->in_buffer_type == SA_BUFFER_TYPE_CLEAR) {
        in.context.clear.buffer = params[2].mem_ref;
        in.context.clear.length = params[2].mem_ref_size;
        in.context.clear.offset = crypto_cipher_process->in_offset;
    } else {
        in.buffer_type = crypto_cipher_process->in_buffer_type;
        in.context.svp.buffer = *(sa_svp_buffer*) params[2].mem_ref;
        in.context.svp.offset = crypto_cipher_process->in_offset;
    }

    sa_status status;
    if (last) {
        void* parameters;
        sa_cipher_end_parameters_aes_gcm parameters_aes_gcm;
        if (params[3].mem_ref != NULL) {
            parameters_aes_gcm.tag = params[3].mem_ref;
            parameters_aes_gcm.tag_length = params[3].mem_ref_size;
            parameters = &parameters_aes_gcm;
        } else {
            parameters = NULL;
        }

        status = ta_sa_crypto_cipher_process_last(params[1].mem_ref == NULL ? NULL : &out,
                crypto_cipher_process->context, &in, &crypto_cipher_process->bytes_to_process, parameters,
                context->client, uuid);
    } else {
        status = ta_sa_crypto_cipher_process(params[1].mem_ref == NULL ? NULL : &out, crypto_cipher_process->context,
                &in, &crypto_cipher_process->bytes_to_process, context->client, uuid);
    }

    // clang-format off
    if (params[1].mem_ref != NULL)
        crypto_cipher_process->out_offset = (crypto_cipher_process->out_buffer_type == SA_BUFFER_TYPE_CLEAR)
                                             ? out.context.clear.offset : out.context.svp.offset;

    crypto_cipher_process->in_offset = (crypto_cipher_process->in_buffer_type == SA_BUFFER_TYPE_CLEAR)
                                               ? in.context.clear.offset : in.context.svp.offset;
    // clang-format on
    return status;
}

static sa_status ta_invoke_crypto_cipher_release(
        sa_crypto_cipher_release_s* crypto_cipher_release,
        const uint32_t param_types[NUM_TA_PARAMS],
        ta_param params[NUM_TA_PARAMS],
        const ta_session_context* context,
        const sa_uuid* uuid) {

    if (CHECK_NOT_TA_PARAM_IN(param_types[0]) ||
            params[0].mem_ref_size != sizeof(sa_crypto_cipher_release_s) ||
            CHECK_NOT_TA_PARAM_NULL(param_types[1], params[1]) ||
            CHECK_NOT_TA_PARAM_NULL(param_types[2], params[2]) ||
            CHECK_NOT_TA_PARAM_NULL(param_types[3], params[3])) {
        ERROR("Invalid param[0] or param type");
        return SA_STATUS_INVALID_PARAMETER;
    }

    if (crypto_cipher_release->api_version != API_VERSION) {
        ERROR("Invalid api_version");
        return SA_STATUS_INVALID_PARAMETER;
    }

<<<<<<< HEAD
=======
    if (crypto_cipher_release->api_version != API_VERSION) {
        ERROR("Invalid api_version");
        return SA_STATUS_INVALID_PARAMETER;
    }

>>>>>>> 01a2eb6a
    return ta_sa_crypto_cipher_release(crypto_cipher_release->cipher_context, context->client, uuid);
}

static sa_status ta_invoke_crypto_mac_init(
        sa_crypto_mac_init_s* crypto_mac_init,
        const uint32_t param_types[NUM_TA_PARAMS],
        ta_param params[NUM_TA_PARAMS],
        const ta_session_context* context,
        const sa_uuid* uuid) {

    if (CHECK_NOT_TA_PARAM_INOUT(param_types[0]) ||
            params[0].mem_ref_size != sizeof(sa_crypto_mac_init_s) ||
            CHECK_NOT_TA_PARAM_NULL(param_types[1], params[1]) ||
            CHECK_NOT_TA_PARAM_NULL(param_types[2], params[2]) ||
            CHECK_NOT_TA_PARAM_NULL(param_types[3], params[3])) {
        ERROR("Invalid param[0] or param type");
        return SA_STATUS_INVALID_PARAMETER;
    }

    if (crypto_mac_init->api_version != API_VERSION) {
        ERROR("Invalid api_version");
        return SA_STATUS_INVALID_PARAMETER;
    }

<<<<<<< HEAD
=======
    if (crypto_mac_init->api_version != API_VERSION) {
        ERROR("Invalid api_version");
        return SA_STATUS_INVALID_PARAMETER;
    }

>>>>>>> 01a2eb6a
    void* parameters;
    sa_mac_parameters_hmac mac_parameters_hmac;
    if (crypto_mac_init->mac_algorithm == SA_MAC_ALGORITHM_HMAC) {
        mac_parameters_hmac.digest_algorithm = crypto_mac_init->digest_algorithm;
        parameters = &mac_parameters_hmac;
    } else {
        parameters = NULL;
    }

    return ta_sa_crypto_mac_init(&crypto_mac_init->context, crypto_mac_init->mac_algorithm, crypto_mac_init->key,
            parameters, context->client, uuid);
}

static sa_status ta_invoke_crypto_mac_process(
        sa_crypto_mac_process_s* crypto_mac_process,
        const uint32_t param_types[NUM_TA_PARAMS],
        ta_param params[NUM_TA_PARAMS],
        const ta_session_context* context,
        const sa_uuid* uuid) {

    if (CHECK_NOT_TA_PARAM_IN(param_types[0]) ||
            params[0].mem_ref_size != sizeof(sa_crypto_mac_process_s) ||
            (CHECK_NOT_TA_PARAM_IN(param_types[1]) && CHECK_NOT_TA_PARAM_NULL(param_types[1], params[1])) ||
            CHECK_NOT_TA_PARAM_NULL(param_types[2], params[2]) ||
            CHECK_NOT_TA_PARAM_NULL(param_types[3], params[3])) {
        ERROR("Invalid param[0] or param type");
        return SA_STATUS_INVALID_PARAMETER;
    }

    if (crypto_mac_process->api_version != API_VERSION) {
        ERROR("Invalid api_version");
        return SA_STATUS_INVALID_PARAMETER;
    }

<<<<<<< HEAD
=======
    if (crypto_mac_process->api_version != API_VERSION) {
        ERROR("Invalid api_version");
        return SA_STATUS_INVALID_PARAMETER;
    }

>>>>>>> 01a2eb6a
    return ta_sa_crypto_mac_process(crypto_mac_process->mac_context, params[1].mem_ref, params[1].mem_ref_size,
            context->client, uuid);
}

static sa_status ta_invoke_crypto_mac_process_key(
        sa_crypto_mac_process_key_s* crypto_mac_process_key,
        const uint32_t param_types[NUM_TA_PARAMS],
        ta_param params[NUM_TA_PARAMS],
        const ta_session_context* context,
        const sa_uuid* uuid) {

    if (CHECK_NOT_TA_PARAM_IN(param_types[0]) ||
            params[0].mem_ref_size != sizeof(sa_crypto_mac_process_key_s) ||
            CHECK_NOT_TA_PARAM_NULL(param_types[1], params[1]) ||
            CHECK_NOT_TA_PARAM_NULL(param_types[2], params[2]) ||
            CHECK_NOT_TA_PARAM_NULL(param_types[3], params[3])) {
        ERROR("Invalid param[0] or param type");
        return SA_STATUS_INVALID_PARAMETER;
    }

    if (crypto_mac_process_key->api_version != API_VERSION) {
        ERROR("Invalid api_version");
        return SA_STATUS_INVALID_PARAMETER;
    }

<<<<<<< HEAD
=======
    if (crypto_mac_process_key->api_version != API_VERSION) {
        ERROR("Invalid api_version");
        return SA_STATUS_INVALID_PARAMETER;
    }

>>>>>>> 01a2eb6a
    return ta_sa_crypto_mac_process_key(crypto_mac_process_key->mac_context, crypto_mac_process_key->key,
            context->client, uuid);
}

static sa_status ta_invoke_crypto_mac_compute(
        sa_crypto_mac_compute_s* crypto_mac_compute,
        const uint32_t param_types[NUM_TA_PARAMS],
        ta_param params[NUM_TA_PARAMS],
        const ta_session_context* context,
        const sa_uuid* uuid) {

    if (CHECK_NOT_TA_PARAM_INOUT(param_types[0]) ||
            params[0].mem_ref_size != sizeof(sa_crypto_mac_compute_s) ||
            (CHECK_NOT_TA_PARAM_OUT(param_types[1]) &&
                    CHECK_NOT_TA_PARAM_NULL(param_types[1], params[1])) ||
            CHECK_NOT_TA_PARAM_NULL(param_types[2], params[2]) ||
            CHECK_NOT_TA_PARAM_NULL(param_types[3], params[3])) {
        ERROR("Invalid param[0] or param type");
        return SA_STATUS_INVALID_PARAMETER;
    }

    if (CHECK_NOT_TA_PARAM_NULL(param_types[1], params[1]) &&
            params[1].mem_ref_size != crypto_mac_compute->out_length) {
        ERROR("Invalid params[1].mem_ref_size");
        return SA_STATUS_INVALID_PARAMETER;
    }

    if (crypto_mac_compute->api_version != API_VERSION) {
        ERROR("Invalid api_version");
        return SA_STATUS_INVALID_PARAMETER;
    }

<<<<<<< HEAD
=======
    if (crypto_mac_compute->api_version != API_VERSION) {
        ERROR("Invalid api_version");
        return SA_STATUS_INVALID_PARAMETER;
    }

>>>>>>> 01a2eb6a
    return ta_sa_crypto_mac_compute(params[1].mem_ref, &crypto_mac_compute->out_length, crypto_mac_compute->context,
            context->client, uuid);
}

static sa_status ta_invoke_crypto_mac_release(
        sa_crypto_mac_release_s* crypto_mac_release,
        const uint32_t param_types[NUM_TA_PARAMS],
        ta_param params[NUM_TA_PARAMS],
        const ta_session_context* context,
        const sa_uuid* uuid) {

    if (CHECK_NOT_TA_PARAM_IN(param_types[0]) ||
            params[0].mem_ref_size != sizeof(sa_crypto_mac_release_s) ||
            CHECK_NOT_TA_PARAM_NULL(param_types[1], params[1]) ||
            CHECK_NOT_TA_PARAM_NULL(param_types[2], params[2]) ||
            CHECK_NOT_TA_PARAM_NULL(param_types[3], params[3])) {
        ERROR("Invalid param[0] or param type");
        return SA_STATUS_INVALID_PARAMETER;
    }

    if (crypto_mac_release->api_version != API_VERSION) {
        ERROR("Invalid api_version");
        return SA_STATUS_INVALID_PARAMETER;
    }

<<<<<<< HEAD
=======
    if (crypto_mac_release->api_version != API_VERSION) {
        ERROR("Invalid api_version");
        return SA_STATUS_INVALID_PARAMETER;
    }

>>>>>>> 01a2eb6a
    return ta_sa_crypto_mac_release(crypto_mac_release->context, context->client, uuid);
}

static sa_status ta_invoke_crypto_sign(
        sa_crypto_sign_s* crypto_sign,
        const uint32_t param_types[NUM_TA_PARAMS],
        ta_param params[NUM_TA_PARAMS],
        const ta_session_context* context,
        const sa_uuid* uuid) {

    if (CHECK_NOT_TA_PARAM_INOUT(param_types[0]) || params[0].mem_ref_size != sizeof(sa_crypto_sign_s) ||
            (CHECK_NOT_TA_PARAM_OUT(param_types[1]) &&
                    CHECK_NOT_TA_PARAM_NULL(param_types[1], params[1])) ||
            (CHECK_NOT_TA_PARAM_IN(param_types[2]) &&
                    CHECK_NOT_TA_PARAM_NULL(param_types[2], params[2])) ||
            CHECK_NOT_TA_PARAM_NULL(param_types[3], params[3])) {
        ERROR("Invalid param[0] or param type");
        return SA_STATUS_INVALID_PARAMETER;
    }

    if (CHECK_NOT_TA_PARAM_NULL(param_types[1], params[1]) &&
            params[1].mem_ref_size != crypto_sign->out_length) {
        ERROR("Invalid params[1].mem_ref_size");
        return SA_STATUS_INVALID_PARAMETER;
    }

    if (crypto_sign->api_version != API_VERSION) {
        ERROR("Invalid api_version");
        return SA_STATUS_INVALID_PARAMETER;
    }

<<<<<<< HEAD
=======
    if (crypto_sign->api_version != API_VERSION) {
        ERROR("Invalid api_version");
        return SA_STATUS_INVALID_PARAMETER;
    }

>>>>>>> 01a2eb6a
    sa_sign_parameters_rsa_pss parameters_rsa_pss;
    sa_sign_parameters_rsa_pkcs1v15 parameters_rsa_pkcs1v15;
    sa_sign_parameters_ecdsa parameters_ecdsa;
    void* parameters;
    switch (crypto_sign->signature_algorithm) {
        case SA_SIGNATURE_ALGORITHM_RSA_PSS:
            parameters_rsa_pss.digest_algorithm = crypto_sign->digest_algorithm;
            parameters_rsa_pss.mgf1_digest_algorithm = crypto_sign->mgf1_digest_algorithm;
            parameters_rsa_pss.precomputed_digest = crypto_sign->precomputed_digest;
            parameters_rsa_pss.salt_length = crypto_sign->salt_length;
            parameters = &parameters_rsa_pss;
            break;

        case SA_SIGNATURE_ALGORITHM_RSA_PKCS1V15:
            parameters_rsa_pkcs1v15.digest_algorithm = crypto_sign->digest_algorithm;
            parameters_rsa_pkcs1v15.precomputed_digest = crypto_sign->precomputed_digest;
            parameters = &parameters_rsa_pkcs1v15;
            break;

        case SA_SIGNATURE_ALGORITHM_ECDSA:
            parameters_ecdsa.digest_algorithm = crypto_sign->digest_algorithm;
            parameters_ecdsa.precomputed_digest = crypto_sign->precomputed_digest;
            parameters = &parameters_ecdsa;
            break;

        default:
            parameters = NULL;
    }

    return ta_sa_crypto_sign(params[1].mem_ref, &crypto_sign->out_length, crypto_sign->signature_algorithm,
            crypto_sign->key, params[2].mem_ref, params[2].mem_ref_size, parameters, context->client, uuid);
<<<<<<< HEAD
}

static sa_status ta_invoke_svp_supported(
        sa_svp_supported_s* svp_supported,
=======
}

static sa_status ta_invoke_svp_supported(
        sa_svp_supported_s* svp_supported,
        const uint32_t param_types[NUM_TA_PARAMS],
        ta_param params[NUM_TA_PARAMS],
        const ta_session_context* context,
        const sa_uuid* uuid) {

    if (svp_supported->api_version != API_VERSION) {
        ERROR("Invalid api_version");
        return SA_STATUS_INVALID_PARAMETER;
    }

    return ta_sa_svp_supported(context->client, uuid);
}

static sa_status ta_invoke_svp_buffer_create(
        sa_svp_buffer_create_s* svp_buffer_create,
>>>>>>> 01a2eb6a
        const uint32_t param_types[NUM_TA_PARAMS],
        ta_param params[NUM_TA_PARAMS],
        const ta_session_context* context,
        const sa_uuid* uuid) {

    if (CHECK_NOT_TA_PARAM_IN(param_types[0]) || params[0].mem_ref_size != sizeof(sa_svp_supported_s) ||
            CHECK_NOT_TA_PARAM_NULL(param_types[1], params[1]) ||
            CHECK_NOT_TA_PARAM_NULL(param_types[2], params[2]) ||
            CHECK_NOT_TA_PARAM_NULL(param_types[3], params[3])) {
        ERROR("Invalid param[0] or param type");
        return SA_STATUS_INVALID_PARAMETER;
    }

    if (svp_supported->api_version != API_VERSION) {
        ERROR("Invalid api_version");
        return SA_STATUS_INVALID_PARAMETER;
    }

    return ta_sa_svp_supported(context->client, uuid);
}

static sa_status ta_invoke_svp_buffer_create(
        sa_svp_buffer_create_s* svp_buffer_create,
        const uint32_t param_types[NUM_TA_PARAMS],
        ta_param params[NUM_TA_PARAMS],
        const ta_session_context* context,
        const sa_uuid* uuid) {

    if (CHECK_NOT_TA_PARAM_INOUT(param_types[0]) ||
            params[0].mem_ref_size != sizeof(sa_svp_buffer_create_s) ||
            CHECK_NOT_TA_PARAM_NULL(param_types[1], params[1]) ||
            CHECK_NOT_TA_PARAM_NULL(param_types[2], params[2]) ||
            CHECK_NOT_TA_PARAM_NULL(param_types[3], params[3])) {
        ERROR("Invalid param[0] or param type");
        return SA_STATUS_INVALID_PARAMETER;
    }

    if (svp_buffer_create->api_version != API_VERSION) {
        ERROR("Invalid api_version");
        return SA_STATUS_INVALID_PARAMETER;
    }

<<<<<<< HEAD
=======
    if (svp_buffer_create->api_version != API_VERSION) {
        ERROR("Invalid api_version");
        return SA_STATUS_INVALID_PARAMETER;
    }

>>>>>>> 01a2eb6a
    return ta_sa_svp_buffer_create(&svp_buffer_create->svp_buffer, (void*) svp_buffer_create->svp_memory, // NOLINT
            svp_buffer_create->size, context->client, uuid);
}

static sa_status ta_invoke_svp_buffer_release(
        sa_svp_buffer_release_s* svp_buffer_release,
        const uint32_t param_types[NUM_TA_PARAMS],
        ta_param params[NUM_TA_PARAMS],
        const ta_session_context* context,
        const sa_uuid* uuid) {

    if (CHECK_NOT_TA_PARAM_INOUT(param_types[0]) ||
            params[0].mem_ref_size != sizeof(sa_svp_buffer_release_s) ||
            CHECK_NOT_TA_PARAM_NULL(param_types[1], params[1]) ||
            CHECK_NOT_TA_PARAM_NULL(param_types[2], params[2]) ||
            CHECK_NOT_TA_PARAM_NULL(param_types[3], params[3])) {
        ERROR("Invalid param[0] or param type");
        return SA_STATUS_INVALID_PARAMETER;
    }

    if (svp_buffer_release->api_version != API_VERSION) {
        ERROR("Invalid api_version");
        return SA_STATUS_INVALID_PARAMETER;
    }

<<<<<<< HEAD
=======
    if (svp_buffer_release->api_version != API_VERSION) {
        ERROR("Invalid api_version");
        return SA_STATUS_INVALID_PARAMETER;
    }

>>>>>>> 01a2eb6a
    return ta_sa_svp_buffer_release((void**) &svp_buffer_release->svp_memory, &svp_buffer_release->size,
            svp_buffer_release->svp_buffer, context->client, uuid);
}

static sa_status ta_invoke_svp_buffer_write(
        sa_svp_buffer_write_s* svp_buffer_write,
        const uint32_t param_types[NUM_TA_PARAMS],
        ta_param params[NUM_TA_PARAMS],
        const ta_session_context* context,
        const sa_uuid* uuid) {

    if (CHECK_NOT_TA_PARAM_INOUT(param_types[0]) ||
            params[0].mem_ref_size != sizeof(sa_svp_buffer_write_s) ||
            CHECK_NOT_TA_PARAM_IN(param_types[1]) ||
            CHECK_NOT_TA_PARAM_IN(param_types[2]) ||
            CHECK_NOT_TA_PARAM_NULL(param_types[3], params[3])) {
        ERROR("Invalid param[0] or param type");
        return SA_STATUS_INVALID_PARAMETER;
    }

    if (params[1].mem_ref == NULL || params[1].mem_ref_size == 0 ||
            params[2].mem_ref == NULL || params[2].mem_ref_size == 0) {
        ERROR("NULL param[1] or param[2]");
        return SA_STATUS_NULL_PARAMETER;
    }

    if (svp_buffer_write->api_version != API_VERSION) {
        ERROR("Invalid api_version");
        return SA_STATUS_INVALID_PARAMETER;
    }

<<<<<<< HEAD
=======
    if (svp_buffer_write->api_version != API_VERSION) {
        ERROR("Invalid api_version");
        return SA_STATUS_INVALID_PARAMETER;
    }

>>>>>>> 01a2eb6a
    sa_status status;
    sa_svp_offset* offsets;
    do {
        offsets = memory_secure_alloc(params[2].mem_ref_size);
        if (offsets == NULL) {
            ERROR("memory_secure_alloc failed");
            status = SA_STATUS_NULL_PARAMETER;
            break;
        }

        memcpy(offsets, params[2].mem_ref, params[2].mem_ref_size);
        status = ta_sa_svp_buffer_write(svp_buffer_write->out, params[1].mem_ref, params[1].mem_ref_size,
                offsets, params[2].mem_ref_size / sizeof(sa_svp_offset), context->client, uuid);
    } while (false);

    if (offsets != NULL)
        memory_secure_free(offsets);

    return status;
}

static sa_status ta_invoke_svp_buffer_copy(
        sa_svp_buffer_copy_s* svp_buffer_copy,
        const uint32_t param_types[NUM_TA_PARAMS],
        ta_param params[NUM_TA_PARAMS],
        const ta_session_context* context,
        const sa_uuid* uuid) {

    if (CHECK_NOT_TA_PARAM_INOUT(param_types[0]) ||
            params[0].mem_ref_size != sizeof(sa_svp_buffer_copy_s) ||
            CHECK_NOT_TA_PARAM_IN(param_types[1]) ||
            CHECK_NOT_TA_PARAM_NULL(param_types[2], params[2]) ||
            CHECK_NOT_TA_PARAM_NULL(param_types[3], params[3])) {
        ERROR("Invalid param[0] or param type");
        return SA_STATUS_INVALID_PARAMETER;
    }

    if (params[1].mem_ref == NULL || params[1].mem_ref_size == 0) {
        ERROR("NULL param[1]");
        return SA_STATUS_NULL_PARAMETER;
    }

    if (svp_buffer_copy->api_version != API_VERSION) {
        ERROR("Invalid api_version");
        return SA_STATUS_INVALID_PARAMETER;
    }

<<<<<<< HEAD
=======
    if (svp_buffer_copy->api_version != API_VERSION) {
        ERROR("Invalid api_version");
        return SA_STATUS_INVALID_PARAMETER;
    }

>>>>>>> 01a2eb6a
    sa_status status;
    sa_svp_offset* offsets;
    do {
        offsets = memory_secure_alloc(params[1].mem_ref_size);
        if (offsets == NULL) {
            ERROR("memory_secure_alloc failed");
            status = SA_STATUS_NULL_PARAMETER;
            break;
        }

        memcpy(offsets, params[1].mem_ref, params[1].mem_ref_size);
        status = ta_sa_svp_buffer_copy(svp_buffer_copy->out, svp_buffer_copy->in,
                offsets, params[1].mem_ref_size / sizeof(sa_svp_offset), context->client, uuid);
    } while (false);

    if (offsets != NULL)
        memory_secure_free(offsets);

    return status;
}

static sa_status ta_invoke_svp_key_check(
        sa_svp_key_check_s* svp_key_check,
        const uint32_t param_types[NUM_TA_PARAMS],
        ta_param params[NUM_TA_PARAMS],
        const ta_session_context* context,
        const sa_uuid* uuid) {

    if (CHECK_NOT_TA_PARAM_INOUT(param_types[0]) || params[0].mem_ref_size != sizeof(sa_svp_key_check_s) ||
            CHECK_NOT_TA_PARAM_IN(param_types[1]) ||
            CHECK_NOT_TA_PARAM_IN(param_types[2]) ||
            CHECK_NOT_TA_PARAM_NULL(param_types[3], params[3])) {
        ERROR("Invalid param[0] or param type");
        return SA_STATUS_INVALID_PARAMETER;
    }

    if (params[1].mem_ref == NULL || params[1].mem_ref_size == 0 ||
            params[2].mem_ref == NULL || params[2].mem_ref_size == 0) {
        ERROR("NULL param[1] or param[2]");
        return SA_STATUS_NULL_PARAMETER;
    }

    if (svp_key_check->api_version != API_VERSION) {
        ERROR("Invalid api_version");
        return SA_STATUS_INVALID_PARAMETER;
    }

<<<<<<< HEAD
=======
    if (svp_key_check->api_version != API_VERSION) {
        ERROR("Invalid api_version");
        return SA_STATUS_INVALID_PARAMETER;
    }

>>>>>>> 01a2eb6a
    sa_buffer in;
    in.buffer_type = svp_key_check->in_buffer_type;
    if (svp_key_check->in_buffer_type == SA_BUFFER_TYPE_CLEAR) {
        in.context.clear.buffer = params[1].mem_ref;
        in.context.clear.length = params[1].mem_ref_size;
        in.context.clear.offset = svp_key_check->in_offset;
    } else {
        in.buffer_type = svp_key_check->in_buffer_type;
        in.context.svp.buffer = *(sa_svp_buffer*) params[1].mem_ref;
        in.context.svp.offset = svp_key_check->in_offset;
    }

    sa_status status = ta_sa_svp_key_check(svp_key_check->key, &in, svp_key_check->bytes_to_process, params[2].mem_ref,
            params[2].mem_ref_size, context->client, uuid);
    svp_key_check->in_offset =
            (svp_key_check->in_buffer_type == SA_BUFFER_TYPE_CLEAR) ? in.context.clear.offset : in.context.svp.offset;
    return status;
}

static sa_status ta_invoke_svp_buffer_check(
        sa_svp_buffer_check_s* svp_buffer_check,
        const uint32_t param_types[NUM_TA_PARAMS],
        ta_param params[NUM_TA_PARAMS],
        const ta_session_context* context,
        const sa_uuid* uuid) {

    if (CHECK_NOT_TA_PARAM_IN(param_types[0]) ||
            params[0].mem_ref_size != sizeof(sa_svp_buffer_check_s) ||
            CHECK_NOT_TA_PARAM_IN(param_types[1]) ||
            CHECK_NOT_TA_PARAM_NULL(param_types[2], params[2]) ||
            CHECK_NOT_TA_PARAM_NULL(param_types[3], params[3])) {
        ERROR("Invalid param[0] or param type");
        return SA_STATUS_INVALID_PARAMETER;
    }

    if (params[1].mem_ref == NULL || params[1].mem_ref_size == 0) {
        ERROR("NULL param[1]");
        return SA_STATUS_NULL_PARAMETER;
    }

    if (params[1].mem_ref == NULL) {
        ERROR("NULL params[x].mem_ref");
        return SA_STATUS_NULL_PARAMETER;
    }

    if (svp_buffer_check->api_version != API_VERSION) {
        ERROR("Invalid api_version");
        return SA_STATUS_INVALID_PARAMETER;
    }

<<<<<<< HEAD
=======
    if (svp_buffer_check->api_version != API_VERSION) {
        ERROR("Invalid api_version");
        return SA_STATUS_INVALID_PARAMETER;
    }

>>>>>>> 01a2eb6a
    return ta_sa_svp_buffer_check(svp_buffer_check->svp_buffer, svp_buffer_check->offset, svp_buffer_check->length,
            svp_buffer_check->digest_algorithm, params[1].mem_ref, params[1].mem_ref_size, context->client,
            uuid);
}

static sa_status ta_invoke_process_common_encryption(
        sa_process_common_encryption_s* process_common_encryption,
        const uint32_t param_types[NUM_TA_PARAMS],
        ta_param params[NUM_TA_PARAMS],
        const ta_session_context* context,
        const sa_uuid* uuid) {

    if (CHECK_NOT_TA_PARAM_INOUT(param_types[0]) ||
            params[0].mem_ref_size != sizeof(sa_process_common_encryption_s) ||
            CHECK_NOT_TA_PARAM_IN(param_types[1]) ||
            (CHECK_NOT_TA_PARAM_IN(param_types[2]) && CHECK_NOT_TA_PARAM_OUT(param_types[2])) ||
            CHECK_NOT_TA_PARAM_IN(param_types[3])) {
        ERROR("Invalid param[0] or param type");
        return SA_STATUS_INVALID_PARAMETER;
    }

    if (params[1].mem_ref == NULL || params[2].mem_ref == NULL || params[3].mem_ref == NULL) {
        ERROR("NULL param[1] or param[2] or param[3]");
        return SA_STATUS_NULL_PARAMETER;
    }

    if (params[1].mem_ref_size == 0 || params[2].mem_ref_size == 0 || params[3].mem_ref_size == 0) {
        ERROR("Invalid param[1] or param[2] or param[3] size");
        return SA_STATUS_INVALID_PARAMETER;
    }

<<<<<<< HEAD
=======
    if (params[1].mem_ref == NULL) {
        ERROR("NULL params[1].mem_ref");
        return SA_STATUS_NULL_PARAMETER;
    }

>>>>>>> 01a2eb6a
    if (process_common_encryption->api_version != API_VERSION) {
        ERROR("Invalid api_version");
        return SA_STATUS_INVALID_PARAMETER;
    }

    sa_status status;
    sa_sample sample;
    do {
        sample.subsample_count = process_common_encryption->subsample_count;
        if (params[1].mem_ref_size != sizeof(sa_subsample_length) * sample.subsample_count) {
            ERROR("params[1].mem_ref_size is invalid");
            return SA_STATUS_INVALID_PARAMETER;
        }

        sample.subsample_lengths = memory_secure_alloc(params[1].mem_ref_size);
        if (sample.subsample_lengths == NULL) {
            ERROR("memory_secure_alloc failed");
            status = SA_STATUS_INVALID_PARAMETER;
            break;
        }

        memcpy(sample.subsample_lengths, params[1].mem_ref, params[1].mem_ref_size);
        sample.iv = &process_common_encryption->iv;
        sample.iv_length = AES_BLOCK_SIZE;
        sample.crypt_byte_block = process_common_encryption->crypt_byte_block;
        sample.skip_byte_block = process_common_encryption->skip_byte_block;
        sample.context = process_common_encryption->context;

        sa_buffer out;
        sample.out = &out;
        out.buffer_type = process_common_encryption->out_buffer_type;
        if (process_common_encryption->out_buffer_type == SA_BUFFER_TYPE_CLEAR) {
            out.context.clear.buffer = params[2].mem_ref;
            out.context.clear.length = params[2].mem_ref_size;
            out.context.clear.offset = process_common_encryption->out_offset;
        } else {
            out.context.svp.buffer = *(sa_svp_buffer*) params[2].mem_ref;
            out.context.svp.offset = process_common_encryption->out_offset;
        }

        sa_buffer in;
        sample.in = &in;
        in.buffer_type = process_common_encryption->in_buffer_type;
        if (process_common_encryption->in_buffer_type == SA_BUFFER_TYPE_CLEAR) {
            in.context.clear.buffer = params[3].mem_ref;
            in.context.clear.length = params[3].mem_ref_size;
            in.context.clear.offset = process_common_encryption->in_offset;
        } else {
            in.buffer_type = process_common_encryption->in_buffer_type;
            in.context.svp.buffer = *(sa_svp_buffer*) params[3].mem_ref;
            in.context.svp.offset = process_common_encryption->in_offset;
        }

        status = ta_sa_process_common_encryption(1, &sample, context->client, uuid);

        process_common_encryption->out_offset =
                (out.buffer_type == SA_BUFFER_TYPE_CLEAR) ? out.context.clear.offset : out.context.svp.offset;
        process_common_encryption->in_offset =
                (in.buffer_type == SA_BUFFER_TYPE_CLEAR) ? in.context.clear.offset : in.context.svp.offset;
    } while (false);

    if (sample.subsample_lengths != NULL)
        memory_secure_free(sample.subsample_lengths);

    return status;
}

sa_status ta_invoke_command_handler(
        void* session_context,
        SA_COMMAND_ID command_id,
        const uint32_t param_types[NUM_TA_PARAMS],
        ta_param params[NUM_TA_PARAMS]) {

    sa_status status;
    void* command_parameter = NULL;
    do {
        if (session_context == NULL) {
            ERROR("NULL session_context");
            return SA_STATUS_NULL_PARAMETER;
        }

        if (params == NULL) {
            ERROR("NULL params");
            return SA_STATUS_NULL_PARAMETER;
        }

        if (param_types == NULL) {
            ERROR("NULL param_types");
            return SA_STATUS_NULL_PARAMETER;
        }

        sa_uuid uuid;
        status = transport_authenticate_caller(&uuid);
        if (status != SA_STATUS_OK) {
            ERROR("transport_authenticate_caller failed: %d", status);
            break;
        }

        if (CHECK_TA_PARAM_NULL(param_types[0], params[0])) {
            ERROR("Command parameter is NULL");
            status = SA_STATUS_NULL_PARAMETER;
            break;
        }

        // Cache the command parameter to prevent Time-of-use Time-of-check errors.
        command_parameter = memory_secure_alloc(params[0].mem_ref_size);
        if (command_parameter == NULL) {
            ERROR("memory_secure_alloc failed");
            status = SA_STATUS_INTERNAL_ERROR;
            break;
        }

        memcpy(command_parameter, params[0].mem_ref, params[0].mem_ref_size);
        const ta_session_context* context = session_context;
        switch (command_id) {
            case SA_GET_VERSION:
                status = ta_invoke_get_version((sa_get_version_s*) command_parameter, param_types, params, context,
                        &uuid);
                break;

            case SA_GET_NAME:
                status = ta_invoke_get_name((sa_get_name_s*) command_parameter, param_types, params, context, &uuid);
                break;

            case SA_GET_DEVICE_ID:
                status = ta_invoke_get_device_id((sa_get_device_id_s*) command_parameter, param_types, params, context,
                        &uuid);
                break;

            case SA_GET_TA_UUID:
                status = ta_invoke_get_ta_uuid((sa_get_ta_uuid_s*) command_parameter, param_types, params, context,
                        &uuid);
                break;

            case SA_KEY_GENERATE:
                status = ta_invoke_key_generate((sa_key_generate_s*) command_parameter, param_types, params, context,
                        &uuid);
                break;

            case SA_KEY_EXPORT:
                status = ta_invoke_key_export((sa_key_export_s*) command_parameter, param_types, params, context,
                        &uuid);
                break;

            case SA_KEY_IMPORT:
                status = ta_invoke_key_import((sa_key_import_s*) command_parameter, param_types, params, context,
                        &uuid);
                break;

            case SA_KEY_UNWRAP:
                status = ta_invoke_key_unwrap((sa_key_unwrap_s*) command_parameter, param_types, params, context,
                        &uuid);
                break;

            case SA_KEY_GET_PUBLIC:
                status = ta_invoke_key_get_public((sa_key_get_public_s*) command_parameter, param_types, params,
                        context, &uuid);
                break;

            case SA_KEY_DERIVE:
                status = ta_invoke_key_derive((sa_key_derive_s*) command_parameter, param_types, params, context,
                        &uuid);
                break;

            case SA_KEY_EXCHANGE:
                status = ta_invoke_key_exchange((sa_key_exchange_s*) command_parameter, param_types, params, context,
                        &uuid);
                break;

            case SA_KEY_RELEASE:
                status = ta_invoke_key_release((sa_key_release_s*) command_parameter, param_types, params, context,
                        &uuid);
                break;

            case SA_KEY_HEADER:
                status = ta_invoke_key_header((sa_key_header_s*) command_parameter, param_types, params, context,
                        &uuid);
                break;

            case SA_KEY_DIGEST:
                status = ta_invoke_key_digest((sa_key_digest_s*) command_parameter, param_types, params, context,
                        &uuid);
                break;

            case SA_CRYPTO_RANDOM:
                status = ta_invoke_crypto_random((sa_crypto_random_s*) command_parameter, param_types, params, context,
                        &uuid);
                break;

            case SA_CRYPTO_CIPHER_INIT:
                status = ta_invoke_crypto_cipher_init((sa_crypto_cipher_init_s*) command_parameter, param_types, params,
                        context, &uuid);
                break;

            case SA_CRYPTO_CIPHER_UPDATE_IV:
                status = ta_invoke_crypto_cipher_update_iv((sa_crypto_cipher_update_iv_s*) command_parameter,
                        param_types, params, context, &uuid);
                break;

            case SA_CRYPTO_CIPHER_PROCESS:
                status = ta_invoke_crypto_cipher_process(false, (sa_crypto_cipher_process_s*) command_parameter,
                        param_types, params, context, &uuid);
                break;

            case SA_CRYPTO_CIPHER_PROCESS_LAST:
                status = ta_invoke_crypto_cipher_process(true, (sa_crypto_cipher_process_s*) command_parameter,
                        param_types, params, context, &uuid);
                break;

            case SA_CRYPTO_CIPHER_RELEASE:
                status = ta_invoke_crypto_cipher_release((sa_crypto_cipher_release_s*) command_parameter, param_types,
                        params, context, &uuid);
                break;

            case SA_CRYPTO_MAC_INIT:
                status = ta_invoke_crypto_mac_init((sa_crypto_mac_init_s*) command_parameter, param_types, params,
                        context, &uuid);
                break;

            case SA_CRYPTO_MAC_PROCESS:
                status = ta_invoke_crypto_mac_process((sa_crypto_mac_process_s*) command_parameter, param_types, params,
                        context, &uuid);
                break;

            case SA_CRYPTO_MAC_PROCESS_KEY:
                status = ta_invoke_crypto_mac_process_key((sa_crypto_mac_process_key_s*) command_parameter, param_types,
                        params, context, &uuid);
                break;

            case SA_CRYPTO_MAC_COMPUTE:
                status = ta_invoke_crypto_mac_compute((sa_crypto_mac_compute_s*) command_parameter, param_types, params,
                        context, &uuid);
                break;

            case SA_CRYPTO_MAC_RELEASE:
                status = ta_invoke_crypto_mac_release((sa_crypto_mac_release_s*) command_parameter, param_types, params,
                        context, &uuid);
                break;

            case SA_CRYPTO_SIGN:
                status = ta_invoke_crypto_sign((sa_crypto_sign_s*) command_parameter, param_types, params, context,
                        &uuid);
                break;

            case SA_SVP_SUPPORTED:
                status = ta_invoke_svp_supported((sa_svp_supported_s*) command_parameter, param_types, params, context,
                        &uuid);
                break;

            case SA_SVP_BUFFER_CREATE:
                status = ta_invoke_svp_buffer_create((sa_svp_buffer_create_s*) command_parameter, param_types, params,
                        context, &uuid);
                break;

            case SA_SVP_BUFFER_RELEASE:
                status = ta_invoke_svp_buffer_release((sa_svp_buffer_release_s*) command_parameter, param_types, params,
                        context, &uuid);
                break;

            case SA_SVP_BUFFER_WRITE:
                status = ta_invoke_svp_buffer_write((sa_svp_buffer_write_s*) command_parameter, param_types, params,
                        context, &uuid);
                break;

            case SA_SVP_BUFFER_COPY:
                status = ta_invoke_svp_buffer_copy((sa_svp_buffer_copy_s*) command_parameter, param_types, params,
                        context, &uuid);
                break;

            case SA_SVP_KEY_CHECK:
                status = ta_invoke_svp_key_check((sa_svp_key_check_s*) command_parameter, param_types, params, context,
                        &uuid);
                break;

            case SA_SVP_BUFFER_CHECK:
                status = ta_invoke_svp_buffer_check((sa_svp_buffer_check_s*) command_parameter, param_types, params,
                        context, &uuid);
                break;

            case SA_PROCESS_COMMON_ENCRYPTION:
                status = ta_invoke_process_common_encryption((sa_process_common_encryption_s*) command_parameter,
                        param_types, params, context, &uuid);
                break;

            default:
                status = SA_STATUS_OPERATION_NOT_SUPPORTED;
        }

        // Release the cached command parameter.
<<<<<<< HEAD
        if (CHECK_TA_PARAM_INOUT(param_types[0]))
=======
        if (param_types[0] == TA_PARAM_INOUT)
>>>>>>> 01a2eb6a
            memcpy(params[0].mem_ref, command_parameter, params[0].mem_ref_size);
    } while (false);

    if (command_parameter != NULL)
        memory_secure_free(command_parameter);

    return status;
}

sa_status ta_open_session_handler(void** session_context) {

    if (session_context == NULL) {
        return SA_STATUS_INVALID_PARAMETER;
    }

    ta_session_context* context = memory_secure_alloc(sizeof(ta_session_context));
    if (context == NULL) {
        return SA_STATUS_INTERNAL_ERROR;
    }

    sa_uuid uuid;
    sa_status status = transport_authenticate_caller(&uuid);
    if (status != SA_STATUS_OK) {
        ERROR("transport_authenticate_caller failed: %d", status);
        memory_secure_free(context);
        return status;
    }

    status = ta_sa_init(&context->client, &uuid);
    if (status != SA_STATUS_OK) {
        ERROR("ta_sa_init failed");
        memory_secure_free(context);
        return status;
    }

    *session_context = context;
    return SA_STATUS_OK;
}

void ta_close_session_handler(void* session_context) {

    ta_session_context* context = session_context;

    do {
        sa_uuid uuid;
        sa_status status = transport_authenticate_caller(&uuid);
        if (status != SA_STATUS_OK) {
            ERROR("transport_authenticate_caller failed: %d", status);
            break;
        }

        if (ta_sa_close(context->client, &uuid) != SA_STATUS_OK) {
            ERROR("ta_sa_close failed");
        }
    } while (false);

    memory_secure_free(context);
}<|MERGE_RESOLUTION|>--- conflicted
+++ resolved
@@ -19,9 +19,8 @@
 #include "ta.h" // NOLINT
 #include "log.h"
 #include "porting/memory.h"
-<<<<<<< HEAD
+#include "porting/transport.h"
 #include "ta_sa.h"
-#include "transport.h"
 #include <memory.h>
 #include <stdbool.h>
 
@@ -39,15 +38,6 @@
                                               (param_type) != TEEC_MEMREF_PARTIAL_INOUT)
 #define CHECK_TA_PARAM_INOUT(param_type) ((param_type) == TEEC_MEMREF_TEMP_INOUT || \
                                           (param_type) == TEEC_MEMREF_PARTIAL_INOUT)
-=======
-#include "porting/transport.h"
-#include "ta_sa.h"
-#include <memory.h>
-#include <stdbool.h>
-
-#define CHECK_TA_PARAM_NULL(param_type, param) ((param_type) == TA_PARAM_NULL || (param).mem_ref == NULL || \
-                                                (param).mem_ref_size == 0)
->>>>>>> 01a2eb6a
 
 typedef struct {
     ta_client client;
@@ -73,14 +63,6 @@
         return SA_STATUS_INVALID_PARAMETER;
     }
 
-<<<<<<< HEAD
-=======
-    if (get_version->api_version != API_VERSION) {
-        ERROR("Invalid api_version");
-        return SA_STATUS_INVALID_PARAMETER;
-    }
-
->>>>>>> 01a2eb6a
     return ta_sa_get_version(&get_version->version, context->client, uuid);
 }
 
@@ -111,14 +93,6 @@
         return SA_STATUS_INVALID_PARAMETER;
     }
 
-<<<<<<< HEAD
-=======
-    if (get_name->api_version != API_VERSION) {
-        ERROR("Invalid api_version");
-        return SA_STATUS_INVALID_PARAMETER;
-    }
-
->>>>>>> 01a2eb6a
     return ta_sa_get_name((char*) params[1].mem_ref, &get_name->name_length, context->client, uuid);
 }
 
@@ -142,14 +116,6 @@
         return SA_STATUS_INVALID_PARAMETER;
     }
 
-<<<<<<< HEAD
-=======
-    if (get_device_id->api_version != API_VERSION) {
-        ERROR("Invalid api_version");
-        return SA_STATUS_INVALID_PARAMETER;
-    }
-
->>>>>>> 01a2eb6a
     return ta_sa_get_device_id(&get_device_id->id, context->client, uuid);
 }
 
@@ -173,14 +139,6 @@
         return SA_STATUS_INVALID_PARAMETER;
     }
 
-<<<<<<< HEAD
-=======
-    if (get_ta_uuid->api_version != API_VERSION) {
-        ERROR("Invalid api_version");
-        return SA_STATUS_INVALID_PARAMETER;
-    }
-
->>>>>>> 01a2eb6a
     return ta_sa_get_ta_uuid(&get_ta_uuid->uuid, context->client, uuid);
 }
 
@@ -204,14 +162,6 @@
         return SA_STATUS_INVALID_PARAMETER;
     }
 
-<<<<<<< HEAD
-=======
-    if (key_generate->api_version != API_VERSION) {
-        ERROR("Invalid api_version");
-        return SA_STATUS_INVALID_PARAMETER;
-    }
-
->>>>>>> 01a2eb6a
     sa_generate_parameters_symmetric parameters_symmetric;
     sa_generate_parameters_rsa parameters_rsa;
     sa_generate_parameters_ec parameters_ec;
@@ -283,14 +233,6 @@
         return SA_STATUS_INVALID_PARAMETER;
     }
 
-<<<<<<< HEAD
-=======
-    if (key_export->api_version != API_VERSION) {
-        ERROR("Invalid api_version");
-        return SA_STATUS_INVALID_PARAMETER;
-    }
-
->>>>>>> 01a2eb6a
     return ta_sa_key_export(params[1].mem_ref, &key_export->out_length, params[2].mem_ref, params[2].mem_ref_size,
             key_export->key, context->client, uuid);
 }
@@ -320,14 +262,6 @@
         return SA_STATUS_INVALID_PARAMETER;
     }
 
-<<<<<<< HEAD
-=======
-    if (key_import->api_version != API_VERSION) {
-        ERROR("Invalid api_version");
-        return SA_STATUS_INVALID_PARAMETER;
-    }
-
->>>>>>> 01a2eb6a
     sa_rights rights;
     sa_import_parameters_symmetric parameters_symmetric;
     sa_import_parameters_rsa_private_key_info parameters_rsa;
@@ -411,11 +345,7 @@
 
         case SA_KEY_FORMAT_SOC:
             // params[2].mem_ref can be null.
-<<<<<<< HEAD
             if (CHECK_TA_PARAM_IN(param_types[2])) {
-=======
-            if (param_types[2] == TA_PARAM_IN) {
->>>>>>> 01a2eb6a
                 if (params[2].mem_ref == NULL || params[2].mem_ref_size == 0) {
                     ERROR("NULL params[2].mem_ref");
                     return SA_STATUS_NULL_PARAMETER;
@@ -455,14 +385,6 @@
         return SA_STATUS_INVALID_PARAMETER;
     }
 
-<<<<<<< HEAD
-=======
-    if (key_unwrap->api_version != API_VERSION) {
-        ERROR("Invalid api_version");
-        return SA_STATUS_INVALID_PARAMETER;
-    }
-
->>>>>>> 01a2eb6a
     void* type_parameters;
     sa_unwrap_type_parameters_ec type_parameters_ec = {key_unwrap->curve};
     if (key_unwrap->key_type == SA_KEY_TYPE_EC) {
@@ -662,14 +584,6 @@
         return SA_STATUS_INVALID_PARAMETER;
     }
 
-<<<<<<< HEAD
-=======
-    if (key_get_public->api_version != API_VERSION) {
-        ERROR("Invalid api_version");
-        return SA_STATUS_INVALID_PARAMETER;
-    }
-
->>>>>>> 01a2eb6a
     return ta_sa_key_get_public(params[1].mem_ref, &key_get_public->out_length, key_get_public->key,
             context->client, uuid);
 }
@@ -694,14 +608,6 @@
         return SA_STATUS_INVALID_PARAMETER;
     }
 
-<<<<<<< HEAD
-=======
-    if (key_derive->api_version != API_VERSION) {
-        ERROR("Invalid api_version");
-        return SA_STATUS_INVALID_PARAMETER;
-    }
-
->>>>>>> 01a2eb6a
     void* algorithm_parameters;
     sa_kdf_parameters_root_key_ladder_s parameters_root_key_ladder_s;
     sa_kdf_parameters_hkdf_s parameters_hkdf_s;
@@ -844,14 +750,6 @@
         return SA_STATUS_INVALID_PARAMETER;
     }
 
-<<<<<<< HEAD
-=======
-    if (key_exchange->api_version != API_VERSION) {
-        ERROR("Invalid api_version");
-        return SA_STATUS_INVALID_PARAMETER;
-    }
-
->>>>>>> 01a2eb6a
     sa_key_exchange_parameters_netflix_authenticated_dh_s netflix_authenticated_dh_s;
     sa_key_exchange_parameters_netflix_authenticated_dh netflix_authenticated_dh;
     void* parameters = NULL;
@@ -904,14 +802,6 @@
         return SA_STATUS_INVALID_PARAMETER;
     }
 
-<<<<<<< HEAD
-=======
-    if (key_release->api_version != API_VERSION) {
-        ERROR("Invalid api_version");
-        return SA_STATUS_INVALID_PARAMETER;
-    }
-
->>>>>>> 01a2eb6a
     return ta_sa_key_release(key_release->key, context->client, uuid);
 }
 
@@ -935,14 +825,6 @@
         return SA_STATUS_INVALID_PARAMETER;
     }
 
-<<<<<<< HEAD
-=======
-    if (key_header->api_version != API_VERSION) {
-        ERROR("Invalid api_version");
-        return SA_STATUS_INVALID_PARAMETER;
-    }
-
->>>>>>> 01a2eb6a
     return ta_sa_key_header(&key_header->header, key_header->key, context->client, uuid);
 }
 
@@ -972,14 +854,6 @@
         return SA_STATUS_INVALID_PARAMETER;
     }
 
-<<<<<<< HEAD
-=======
-    if (key_digest->api_version != API_VERSION) {
-        ERROR("Invalid api_version");
-        return SA_STATUS_INVALID_PARAMETER;
-    }
-
->>>>>>> 01a2eb6a
     return ta_sa_key_digest(params[1].mem_ref, &key_digest->out_length, key_digest->key,
             key_digest->digest_algorithm, context->client, uuid);
 }
@@ -1038,14 +912,6 @@
         return SA_STATUS_INVALID_PARAMETER;
     }
 
-<<<<<<< HEAD
-=======
-    if (crypto_cipher_init->api_version != API_VERSION) {
-        ERROR("Invalid api_version");
-        return SA_STATUS_INVALID_PARAMETER;
-    }
-
->>>>>>> 01a2eb6a
     sa_cipher_parameters_rsa_oaep_s parameters_rsa_oaep_s;
     sa_cipher_parameters_aes_cbc parameters_aes_cbc;
     sa_cipher_parameters_aes_ctr parameters_aes_ctr;
@@ -1184,14 +1050,6 @@
         return SA_STATUS_INVALID_PARAMETER;
     }
 
-<<<<<<< HEAD
-=======
-    if (cipher_update_iv->api_version != API_VERSION) {
-        ERROR("Invalid api_version");
-        return SA_STATUS_INVALID_PARAMETER;
-    }
-
->>>>>>> 01a2eb6a
     return ta_sa_crypto_cipher_update_iv(cipher_update_iv->context, params[1].mem_ref, params[1].mem_ref_size,
             context->client, uuid);
 }
@@ -1225,14 +1083,6 @@
         return SA_STATUS_INVALID_PARAMETER;
     }
 
-<<<<<<< HEAD
-=======
-    if (crypto_cipher_process->api_version != API_VERSION) {
-        ERROR("Invalid api_version");
-        return SA_STATUS_INVALID_PARAMETER;
-    }
-
->>>>>>> 01a2eb6a
     sa_buffer out;
     out.buffer_type = crypto_cipher_process->out_buffer_type;
     if (crypto_cipher_process->out_buffer_type == SA_BUFFER_TYPE_CLEAR) {
@@ -1308,14 +1158,6 @@
         return SA_STATUS_INVALID_PARAMETER;
     }
 
-<<<<<<< HEAD
-=======
-    if (crypto_cipher_release->api_version != API_VERSION) {
-        ERROR("Invalid api_version");
-        return SA_STATUS_INVALID_PARAMETER;
-    }
-
->>>>>>> 01a2eb6a
     return ta_sa_crypto_cipher_release(crypto_cipher_release->cipher_context, context->client, uuid);
 }
 
@@ -1340,14 +1182,6 @@
         return SA_STATUS_INVALID_PARAMETER;
     }
 
-<<<<<<< HEAD
-=======
-    if (crypto_mac_init->api_version != API_VERSION) {
-        ERROR("Invalid api_version");
-        return SA_STATUS_INVALID_PARAMETER;
-    }
-
->>>>>>> 01a2eb6a
     void* parameters;
     sa_mac_parameters_hmac mac_parameters_hmac;
     if (crypto_mac_init->mac_algorithm == SA_MAC_ALGORITHM_HMAC) {
@@ -1382,14 +1216,6 @@
         return SA_STATUS_INVALID_PARAMETER;
     }
 
-<<<<<<< HEAD
-=======
-    if (crypto_mac_process->api_version != API_VERSION) {
-        ERROR("Invalid api_version");
-        return SA_STATUS_INVALID_PARAMETER;
-    }
-
->>>>>>> 01a2eb6a
     return ta_sa_crypto_mac_process(crypto_mac_process->mac_context, params[1].mem_ref, params[1].mem_ref_size,
             context->client, uuid);
 }
@@ -1415,14 +1241,6 @@
         return SA_STATUS_INVALID_PARAMETER;
     }
 
-<<<<<<< HEAD
-=======
-    if (crypto_mac_process_key->api_version != API_VERSION) {
-        ERROR("Invalid api_version");
-        return SA_STATUS_INVALID_PARAMETER;
-    }
-
->>>>>>> 01a2eb6a
     return ta_sa_crypto_mac_process_key(crypto_mac_process_key->mac_context, crypto_mac_process_key->key,
             context->client, uuid);
 }
@@ -1455,14 +1273,6 @@
         return SA_STATUS_INVALID_PARAMETER;
     }
 
-<<<<<<< HEAD
-=======
-    if (crypto_mac_compute->api_version != API_VERSION) {
-        ERROR("Invalid api_version");
-        return SA_STATUS_INVALID_PARAMETER;
-    }
-
->>>>>>> 01a2eb6a
     return ta_sa_crypto_mac_compute(params[1].mem_ref, &crypto_mac_compute->out_length, crypto_mac_compute->context,
             context->client, uuid);
 }
@@ -1488,14 +1298,6 @@
         return SA_STATUS_INVALID_PARAMETER;
     }
 
-<<<<<<< HEAD
-=======
-    if (crypto_mac_release->api_version != API_VERSION) {
-        ERROR("Invalid api_version");
-        return SA_STATUS_INVALID_PARAMETER;
-    }
-
->>>>>>> 01a2eb6a
     return ta_sa_crypto_mac_release(crypto_mac_release->context, context->client, uuid);
 }
 
@@ -1527,14 +1329,6 @@
         return SA_STATUS_INVALID_PARAMETER;
     }
 
-<<<<<<< HEAD
-=======
-    if (crypto_sign->api_version != API_VERSION) {
-        ERROR("Invalid api_version");
-        return SA_STATUS_INVALID_PARAMETER;
-    }
-
->>>>>>> 01a2eb6a
     sa_sign_parameters_rsa_pss parameters_rsa_pss;
     sa_sign_parameters_rsa_pkcs1v15 parameters_rsa_pkcs1v15;
     sa_sign_parameters_ecdsa parameters_ecdsa;
@@ -1566,32 +1360,10 @@
 
     return ta_sa_crypto_sign(params[1].mem_ref, &crypto_sign->out_length, crypto_sign->signature_algorithm,
             crypto_sign->key, params[2].mem_ref, params[2].mem_ref_size, parameters, context->client, uuid);
-<<<<<<< HEAD
 }
 
 static sa_status ta_invoke_svp_supported(
         sa_svp_supported_s* svp_supported,
-=======
-}
-
-static sa_status ta_invoke_svp_supported(
-        sa_svp_supported_s* svp_supported,
-        const uint32_t param_types[NUM_TA_PARAMS],
-        ta_param params[NUM_TA_PARAMS],
-        const ta_session_context* context,
-        const sa_uuid* uuid) {
-
-    if (svp_supported->api_version != API_VERSION) {
-        ERROR("Invalid api_version");
-        return SA_STATUS_INVALID_PARAMETER;
-    }
-
-    return ta_sa_svp_supported(context->client, uuid);
-}
-
-static sa_status ta_invoke_svp_buffer_create(
-        sa_svp_buffer_create_s* svp_buffer_create,
->>>>>>> 01a2eb6a
         const uint32_t param_types[NUM_TA_PARAMS],
         ta_param params[NUM_TA_PARAMS],
         const ta_session_context* context,
@@ -1634,14 +1406,6 @@
         return SA_STATUS_INVALID_PARAMETER;
     }
 
-<<<<<<< HEAD
-=======
-    if (svp_buffer_create->api_version != API_VERSION) {
-        ERROR("Invalid api_version");
-        return SA_STATUS_INVALID_PARAMETER;
-    }
-
->>>>>>> 01a2eb6a
     return ta_sa_svp_buffer_create(&svp_buffer_create->svp_buffer, (void*) svp_buffer_create->svp_memory, // NOLINT
             svp_buffer_create->size, context->client, uuid);
 }
@@ -1667,14 +1431,6 @@
         return SA_STATUS_INVALID_PARAMETER;
     }
 
-<<<<<<< HEAD
-=======
-    if (svp_buffer_release->api_version != API_VERSION) {
-        ERROR("Invalid api_version");
-        return SA_STATUS_INVALID_PARAMETER;
-    }
-
->>>>>>> 01a2eb6a
     return ta_sa_svp_buffer_release((void**) &svp_buffer_release->svp_memory, &svp_buffer_release->size,
             svp_buffer_release->svp_buffer, context->client, uuid);
 }
@@ -1706,14 +1462,6 @@
         return SA_STATUS_INVALID_PARAMETER;
     }
 
-<<<<<<< HEAD
-=======
-    if (svp_buffer_write->api_version != API_VERSION) {
-        ERROR("Invalid api_version");
-        return SA_STATUS_INVALID_PARAMETER;
-    }
-
->>>>>>> 01a2eb6a
     sa_status status;
     sa_svp_offset* offsets;
     do {
@@ -1761,14 +1509,6 @@
         return SA_STATUS_INVALID_PARAMETER;
     }
 
-<<<<<<< HEAD
-=======
-    if (svp_buffer_copy->api_version != API_VERSION) {
-        ERROR("Invalid api_version");
-        return SA_STATUS_INVALID_PARAMETER;
-    }
-
->>>>>>> 01a2eb6a
     sa_status status;
     sa_svp_offset* offsets;
     do {
@@ -1816,14 +1556,6 @@
         return SA_STATUS_INVALID_PARAMETER;
     }
 
-<<<<<<< HEAD
-=======
-    if (svp_key_check->api_version != API_VERSION) {
-        ERROR("Invalid api_version");
-        return SA_STATUS_INVALID_PARAMETER;
-    }
-
->>>>>>> 01a2eb6a
     sa_buffer in;
     in.buffer_type = svp_key_check->in_buffer_type;
     if (svp_key_check->in_buffer_type == SA_BUFFER_TYPE_CLEAR) {
@@ -1874,14 +1606,6 @@
         return SA_STATUS_INVALID_PARAMETER;
     }
 
-<<<<<<< HEAD
-=======
-    if (svp_buffer_check->api_version != API_VERSION) {
-        ERROR("Invalid api_version");
-        return SA_STATUS_INVALID_PARAMETER;
-    }
-
->>>>>>> 01a2eb6a
     return ta_sa_svp_buffer_check(svp_buffer_check->svp_buffer, svp_buffer_check->offset, svp_buffer_check->length,
             svp_buffer_check->digest_algorithm, params[1].mem_ref, params[1].mem_ref_size, context->client,
             uuid);
@@ -1913,14 +1637,6 @@
         return SA_STATUS_INVALID_PARAMETER;
     }
 
-<<<<<<< HEAD
-=======
-    if (params[1].mem_ref == NULL) {
-        ERROR("NULL params[1].mem_ref");
-        return SA_STATUS_NULL_PARAMETER;
-    }
-
->>>>>>> 01a2eb6a
     if (process_common_encryption->api_version != API_VERSION) {
         ERROR("Invalid api_version");
         return SA_STATUS_INVALID_PARAMETER;
@@ -2210,11 +1926,7 @@
         }
 
         // Release the cached command parameter.
-<<<<<<< HEAD
         if (CHECK_TA_PARAM_INOUT(param_types[0]))
-=======
-        if (param_types[0] == TA_PARAM_INOUT)
->>>>>>> 01a2eb6a
             memcpy(params[0].mem_ref, command_parameter, params[0].mem_ref_size);
     } while (false);
 
